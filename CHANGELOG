<<<<<<< HEAD
2.8.0.dev (compared to 2.7.X)
-----------------------------

- fix issue713: JUnit XML reports for doctest failures.
  Thanks Punyashloka Biswal.

- Include setup and teardown in junitxml test durations.
  Thanks Janne Vanhala.

- fix issue735: assertion failures on debug versions of Python 3.4+

- change test module importing behaviour to append to sys.path
  instead of prepending.  This better allows to run test modules
  against installated versions of a package even if the package
  under test has the same import root.  In this example::

        testing/__init__.py
        testing/test_pkg_under_test.py
        pkg_under_test/

  the tests will preferrably run against the installed version
  of pkg_under_test whereas before they would always pick
  up the local version.  Thanks Holger Krekel.

- pytester: add method ``TmpTestdir.delete_loaded_modules()``, and call it
  from ``inline_run()`` to allow temporary modules to be reloaded.
  Thanks Eduardo Schettino.

- internally refactor pluginmanager API and code so that there
  is a clear distinction between a pytest-agnostic rather simple
  pluginmanager and the PytestPluginManager which adds a lot of
  behaviour, among it handling of the local conftest files.
  In terms of documented methods this is a backward compatible
  change but it might still break 3rd party plugins which relied on
  details like especially the pluginmanager.add_shutdown() API.
  Thanks Holger Krekel.

- pluginmanagement: introduce ``pytest.hookimpl`` and
  ``pytest.hookspec`` decorators for setting impl/spec
  specific parameters.  This substitutes the previous
  now deprecated use of ``pytest.mark`` which is meant to
  contain markers for test functions only.

- write/refine docs for "writing plugins" which now have their
  own page and are separate from the "using/installing plugins`` page.

- fix issue732: properly unregister plugins from any hook calling
  sites allowing to have temporary plugins during test execution.

- deprecate and warn about ``__multicall__`` argument in hook
  implementations.  Use the ``hookwrapper`` mechanism instead already
  introduced with pytest-2.7.

- speed up pytest's own test suite considerably by using inprocess
  tests by default (testrun can be modified with --runpytest=subprocess
  to create subprocesses in many places instead).  The main
  APIs to run pytest in a test is "runpytest()" or "runpytest_subprocess"
  and "runpytest_inprocess" if you need a particular way of running
  the test.  In all cases you get back a RunResult but the inprocess
  one will also have a "reprec" attribute with the recorded events/reports.

- fix monkeypatch.setattr("x.y", raising=False) to actually not raise
  if "y" is not a pre-existing attribute. Thanks Florian Bruhin.

- fix issue741: make running output from testdir.run copy/pasteable
  Thanks Bruno Oliveira.

=======
2.7.2 (compared to 2.7.1)
-----------------------------

- Automatically create directory for junitxml and results log.
  Thanks Aron Curzon.

- fix issue713: JUnit XML reports for doctest failures.
  Thanks Punyashloka Biswal.

- fix issue735: assertion failures on debug versions of Python 3.4+
  Thanks Benjamin Peterson.
>>>>>>> 0431b8bb

2.7.1 (compared to 2.7.0)
-----------------------------

- fix issue731: do not get confused by the braces which may be present
  and unbalanced in an object's repr while collapsing False
  explanations.  Thanks Carl Meyer for the report and test case.

- fix issue553: properly handling inspect.getsourcelines failures in
  FixtureLookupError which would lead to to an internal error,
  obfuscating the original problem. Thanks talljosh for initial
  diagnose/patch and Bruno Oliveira for final patch.

- fix issue660: properly report scope-mismatch-access errors
  independently from ordering of fixture arguments.  Also
  avoid the pytest internal traceback which does not provide
  information to the user. Thanks Holger Krekel.

- streamlined and documented release process.  Also all versions
  (in setup.py and documentation generation) are now read
  from _pytest/__init__.py. Thanks Holger Krekel.

- fixed docs to remove the notion that yield-fixtures are experimental.
  They are here to stay :)  Thanks Bruno Oliveira.

- Support building wheels by using environment markers for the
  requirements.  Thanks Ionel Maries Cristian.

- fixed regression to 2.6.4 which surfaced e.g. in lost stdout capture printing
  when tests raised SystemExit. Thanks Holger Krekel.

- reintroduced _pytest fixture of the pytester plugin which is used
  at least by pytest-xdist.

2.7.0 (compared to 2.6.4)
-----------------------------

- fix issue435: make reload() work when assert rewriting is active.
  Thanks Daniel Hahler.

- fix issue616: conftest.py files and their contained fixutres are now
  properly considered for visibility, independently from the exact
  current working directory and test arguments that are used.
  Many thanks to Eric Siegerman and his PR235 which contains
  systematic tests for conftest visibility and now passes.
  This change also introduces the concept of a ``rootdir`` which
  is printed as a new pytest header and documented in the pytest
  customize web page.

- change reporting of "diverted" tests, i.e. tests that are collected
  in one file but actually come from another (e.g. when tests in a test class
  come from a base class in a different file).  We now show the nodeid
  and indicate via a postfix the other file.

- add ability to set command line options by environment variable PYTEST_ADDOPTS.

- added documentation on the new pytest-dev teams on bitbucket and
  github.  See https://pytest.org/latest/contributing.html .
  Thanks to Anatoly for pushing and initial work on this.

- fix issue650: new option ``--docttest-ignore-import-errors`` which
  will turn import errors in doctests into skips.  Thanks Charles Cloud
  for the complete PR.

- fix issue655: work around different ways that cause python2/3
  to leak sys.exc_info into fixtures/tests causing failures in 3rd party code

- fix issue615: assertion re-writing did not correctly escape % signs
  when formatting boolean operations, which tripped over mixing
  booleans with modulo operators.  Thanks to Tom Viner for the report,
  triaging and fix.

- implement issue351: add ability to specify parametrize ids as a callable
  to generate custom test ids.  Thanks Brianna Laugher for the idea and
  implementation.

- introduce and document new hookwrapper mechanism useful for plugins
  which want to wrap the execution of certain hooks for their purposes.
  This supersedes the undocumented ``__multicall__`` protocol which
  pytest itself and some external plugins use.  Note that pytest-2.8
  is scheduled to drop supporting the old ``__multicall__``
  and only support the hookwrapper protocol.

- majorly speed up invocation of plugin hooks

- use hookwrapper mechanism in builtin pytest plugins.

- add a doctest ini option for doctest flags, thanks Holger Peters.

- add note to docs that if you want to mark a parameter and the
  parameter is a callable, you also need to pass in a reason to disambiguate
  it from the "decorator" case.  Thanks Tom Viner.

- "python_classes" and "python_functions" options now support glob-patterns
 for test discovery, as discussed in issue600. Thanks Ldiary Translations.

- allow to override parametrized fixtures with non-parametrized ones and vice versa (bubenkoff).

- fix issue463: raise specific error for 'parameterize' misspelling (pfctdayelise).

- On failure, the ``sys.last_value``, ``sys.last_type`` and
  ``sys.last_traceback`` are set, so that a user can inspect the error
  via postmortem debugging (almarklein).

2.6.4
----------

- Improve assertion failure reporting on iterables, by using ndiff and
  pprint.

- removed outdated japanese docs from source tree.

- docs for "pytest_addhooks" hook.  Thanks Bruno Oliveira.

- updated plugin index docs.  Thanks Bruno Oliveira.

- fix issue557: with "-k" we only allow the old style "-" for negation
  at the beginning of strings and even that is deprecated.  Use "not" instead.
  This should allow to pick parametrized tests where "-" appeared in the parameter.

- fix issue604: Escape % character in the assertion message.

- fix issue620: add explanation in the --genscript target about what
  the binary blob means. Thanks Dinu Gherman.

- fix issue614: fixed pastebin support.


- fix issue620: add explanation in the --genscript target about what
  the binary blob means. Thanks Dinu Gherman.

- fix issue614: fixed pastebin support.

2.6.3
-----------

- fix issue575: xunit-xml was reporting collection errors as failures
  instead of errors, thanks Oleg Sinyavskiy.

- fix issue582: fix setuptools example, thanks Laszlo Papp and Ronny
  Pfannschmidt.

- Fix infinite recursion bug when pickling capture.EncodedFile, thanks
  Uwe Schmitt.

- fix issue589: fix bad interaction with numpy and others when showing
  exceptions.  Check for precise "maximum recursion depth exceed" exception
  instead of presuming any RuntimeError is that one (implemented in py
  dep).  Thanks Charles Cloud for analysing the issue.

- fix conftest related fixture visibility issue: when running with a
  CWD outside a test package pytest would get fixture discovery wrong.
  Thanks to Wolfgang Schnerring for figuring out a reproducable example.

- Introduce pytest_enter_pdb hook (needed e.g. by pytest_timeout to cancel the
  timeout when interactively entering pdb).  Thanks Wolfgang Schnerring.

- check xfail/skip also with non-python function test items. Thanks
  Floris Bruynooghe.

2.6.2
-----------

- Added function pytest.freeze_includes(), which makes it easy to embed
  pytest into executables using tools like cx_freeze.
  See docs for examples and rationale. Thanks Bruno Oliveira.

- Improve assertion rewriting cache invalidation precision.

- fixed issue561: adapt autouse fixture example for python3.

- fixed issue453: assertion rewriting issue with __repr__ containing
  "\n{", "\n}" and "\n~".

- fix issue560: correctly display code if an "else:" or "finally:" is
  followed by statements on the same line.

- Fix example in monkeypatch documentation, thanks t-8ch.

- fix issue572: correct tmpdir doc example for python3.

- Do not mark as universal wheel because Python 2.6 is different from
  other builds due to the extra argparse dependency.  Fixes issue566.
  Thanks sontek.

- Implement issue549: user-provided assertion messages now no longer
  replace the py.test introspection message but are shown in addition
  to them.

2.6.1
-----------------------------------

- No longer show line numbers in the --verbose output, the output is now
  purely the nodeid.  The line number is still shown in failure reports.
  Thanks Floris Bruynooghe.

- fix issue437 where assertion rewriting could cause pytest-xdist slaves
  to collect different tests. Thanks Bruno Oliveira.

- fix issue555: add "errors" attribute to capture-streams to satisfy
  some distutils and possibly other code accessing sys.stdout.errors.

- fix issue547 capsys/capfd also work when output capturing ("-s") is disabled.

- address issue170: allow pytest.mark.xfail(...) to specify expected exceptions via
  an optional "raises=EXC" argument where EXC can be a single exception
  or a tuple of exception classes.  Thanks David Mohr for the complete
  PR.

- fix integration of pytest with unittest.mock.patch decorator when
  it uses the "new" argument.  Thanks Nicolas Delaby for test and PR.

- fix issue with detecting conftest files if the arguments contain
  "::" node id specifications (copy pasted from "-v" output)

- fix issue544 by only removing "@NUM" at the end of "::" separated parts
  and if the part has an ".py" extension

- don't use py.std import helper, rather import things directly.
  Thanks Bruno Oliveira.

2.6
-----------------------------------

- Cache exceptions from fixtures according to their scope (issue 467).

- fix issue537: Avoid importing old assertion reinterpretation code by default.

- fix issue364: shorten and enhance tracebacks representation by default.
  The new "--tb=auto" option (default) will only display long tracebacks
  for the first and last entry.  You can get the old behaviour of printing
  all entries as long entries with "--tb=long".  Also short entries by
  default are now printed very similarly to "--tb=native" ones.

- fix issue514: teach assertion reinterpretation about private class attributes

- change -v output to include full node IDs of tests.  Users can copy
  a node ID from a test run, including line number, and use it as a
  positional argument in order to run only a single test.

- fix issue 475: fail early and comprehensible if calling
  pytest.raises with wrong exception type.

- fix issue516: tell in getting-started about current dependencies.

- cleanup setup.py a bit and specify supported versions. Thanks Jurko
  Gospodnetic for the PR.

- change XPASS colour to yellow rather then red when tests are run
  with -v.

- fix issue473: work around mock putting an unbound method into a class
  dict when double-patching.

- fix issue498: if a fixture finalizer fails, make sure that
  the fixture is still invalidated.

- fix issue453: the result of the pytest_assertrepr_compare hook now gets
  it's newlines escaped so that format_exception does not blow up.

- internal new warning system: pytest will now produce warnings when
  it detects oddities in your test collection or execution.
  Warnings are ultimately sent to a new pytest_logwarning hook which is
  currently only implemented by the terminal plugin which displays
  warnings in the summary line and shows more details when -rw (report on
  warnings) is specified.

- change skips into warnings for test classes with an __init__ and
  callables in test modules which look like a test but are not functions.

- fix issue436: improved finding of initial conftest files from command
  line arguments by using the result of parse_known_args rather than
  the previous flaky heuristics.  Thanks Marc Abramowitz for tests
  and initial fixing approaches in this area.

- fix issue #479: properly handle nose/unittest(2) SkipTest exceptions
  during collection/loading of test modules.  Thanks to Marc Schlaich
  for the complete PR.

- fix issue490: include pytest_load_initial_conftests in documentation
  and improve docstring.

- fix issue472: clarify that ``pytest.config.getvalue()`` cannot work
  if it's triggered ahead of command line parsing.

- merge PR123: improved integration with mock.patch decorator on tests.

- fix issue412: messing with stdout/stderr FD-level streams is now
  captured without crashes.

- fix issue483: trial/py33 works now properly.  Thanks Daniel Grana for PR.

- improve example for pytest integration with "python setup.py test"
  which now has a generic "-a" or "--pytest-args" option where you
  can pass additional options as a quoted string.  Thanks Trevor Bekolay.

- simplified internal capturing mechanism and made it more robust
  against tests or setups changing FD1/FD2, also better integrated
  now with pytest.pdb() in single tests.

- improvements to pytest's own test-suite leakage detection, courtesy of PRs
  from Marc Abramowitz

- fix issue492: avoid leak in test_writeorg.  Thanks Marc Abramowitz.

- fix issue493: don't run tests in doc directory with ``python setup.py test``
  (use tox -e doctesting for that)

- fix issue486: better reporting and handling of early conftest loading failures

- some cleanup and simplification of internal conftest handling.

- work a bit harder to break reference cycles when catching exceptions.
  Thanks Jurko Gospodnetic.

- fix issue443: fix skip examples to use proper comparison.  Thanks Alex
  Groenholm.

- support nose-style ``__test__`` attribute on modules, classes and
  functions, including unittest-style Classes.  If set to False, the
  test will not be collected.

- fix issue512: show "<notset>" for arguments which might not be set
  in monkeypatch plugin.  Improves output in documentation.


2.5.2
-----------------------------------

- fix issue409 -- better interoperate with cx_freeze by not
  trying to import from collections.abc which causes problems
  for py27/cx_freeze.  Thanks Wolfgang L. for reporting and tracking it down.

- fixed docs and code to use "pytest" instead of "py.test" almost everywhere.
  Thanks Jurko Gospodnetic for the complete PR.

- fix issue425: mention at end of "py.test -h" that --markers
  and --fixtures work according to specified test path (or current dir)

- fix issue413: exceptions with unicode attributes are now printed
  correctly also on python2 and with pytest-xdist runs. (the fix
  requires py-1.4.20)

- copy, cleanup and integrate py.io capture
  from pylib 1.4.20.dev2 (rev 13d9af95547e)

- address issue416: clarify docs as to conftest.py loading semantics

- fix issue429: comparing byte strings with non-ascii chars in assert
  expressions now work better.  Thanks Floris Bruynooghe.

- make capfd/capsys.capture private, its unused and shouldnt be exposed


2.5.1
-----------------------------------

- merge new documentation styling PR from Tobias Bieniek.

- fix issue403: allow parametrize of multiple same-name functions within
  a collection node.  Thanks Andreas Kloeckner and Alex Gaynor for reporting
  and analysis.

- Allow parameterized fixtures to specify the ID of the parameters by
  adding an ids argument to pytest.fixture() and pytest.yield_fixture().
  Thanks Floris Bruynooghe.

- fix issue404 by always using the binary xml escape in the junitxml
  plugin.  Thanks Ronny Pfannschmidt.

- fix issue407: fix addoption docstring to point to argparse instead of
  optparse. Thanks Daniel D. Wright.



2.5.0
-----------------------------------

- dropped python2.5 from automated release testing of pytest itself
  which means it's probably going to break soon (but still works
  with this release we believe).

- simplified and fixed implementation for calling finalizers when
  parametrized fixtures or function arguments are involved.  finalization
  is now performed lazily at setup time instead of in the "teardown phase".
  While this might sound odd at first, it helps to ensure that we are
  correctly handling setup/teardown even in complex code.  User-level code
  should not be affected unless it's implementing the pytest_runtest_teardown
  hook and expecting certain fixture instances are torn down within (very
  unlikely and would have been unreliable anyway).

- PR90: add --color=yes|no|auto option to force terminal coloring
  mode ("auto" is default).  Thanks Marc Abramowitz.

- fix issue319 - correctly show unicode in assertion errors.  Many
  thanks to Floris Bruynooghe for the complete PR.  Also means
  we depend on py>=1.4.19 now.

- fix issue396 - correctly sort and finalize class-scoped parametrized
  tests independently from number of methods on the class.

- refix issue323 in a better way -- parametrization should now never
  cause Runtime Recursion errors because the underlying algorithm
  for re-ordering tests per-scope/per-fixture is not recursive
  anymore (it was tail-call recursive before which could lead
  to problems for more than >966 non-function scoped parameters).

- fix issue290 - there is preliminary support now for parametrizing
  with repeated same values (sometimes useful to to test if calling
  a second time works as with the first time).

- close issue240 - document precisely how pytest module importing
  works, discuss the two common test directory layouts, and how it
  interacts with PEP420-namespace packages.

- fix issue246 fix finalizer order to be LIFO on independent fixtures
  depending on a parametrized higher-than-function scoped fixture.
  (was quite some effort so please bear with the complexity of this sentence :)
  Thanks Ralph Schmitt for the precise failure example.

- fix issue244 by implementing special index for parameters to only use
  indices for paramentrized test ids

- fix issue287 by running all finalizers but saving the exception
  from the first failing finalizer and re-raising it so teardown will
  still have failed.  We reraise the first failing exception because
  it might be the cause for other finalizers to fail.

- fix ordering when mock.patch or other standard decorator-wrappings
  are used with test methods.  This fixues issue346 and should
  help with random "xdist" collection failures.  Thanks to
  Ronny Pfannschmidt and Donald Stufft for helping to isolate it.

- fix issue357 - special case "-k" expressions to allow for
  filtering with simple strings that are not valid python expressions.
  Examples: "-k 1.3" matches all tests parametrized with 1.3.
  "-k None" filters all tests that have "None" in their name
  and conversely "-k 'not None'".
  Previously these examples would raise syntax errors.

- fix issue384 by removing the trial support code
  since the unittest compat enhancements allow
  trial to handle it on its own

- don't hide an ImportError when importing a plugin produces one.
  fixes issue375.

- fix issue275 - allow usefixtures and autouse fixtures
  for running doctest text files.

- fix issue380 by making --resultlog only rely on longrepr instead
  of the "reprcrash" attribute which only exists sometimes.

- address issue122: allow @pytest.fixture(params=iterator) by exploding
  into a list early on.

- fix pexpect-3.0 compatibility for pytest's own tests.
  (fixes issue386)

- allow nested parametrize-value markers, thanks James Lan for the PR.

- fix unicode handling with new monkeypatch.setattr(import_path, value)
  API.  Thanks Rob Dennis.  Fixes issue371.

- fix unicode handling with junitxml, fixes issue368.

- In assertion rewriting mode on Python 2, fix the detection of coding
  cookies. See issue #330.

- make "--runxfail" turn imperative pytest.xfail calls into no ops
  (it already did neutralize pytest.mark.xfail markers)

- refine pytest / pkg_resources interactions: The AssertionRewritingHook
  PEP302 compliant loader now registers itself with setuptools/pkg_resources
  properly so that the pkg_resources.resource_stream method works properly.
  Fixes issue366.  Thanks for the investigations and full PR to Jason R. Coombs.

- pytestconfig fixture is now session-scoped as it is the same object during the
  whole test run.  Fixes issue370.

- avoid one surprising case of marker malfunction/confusion::

      @pytest.mark.some(lambda arg: ...)
      def test_function():

  would not work correctly because pytest assumes @pytest.mark.some
  gets a function to be decorated already.  We now at least detect if this
  arg is an lambda and thus the example will work.  Thanks Alex Gaynor
  for bringing it up.

- xfail a test on pypy that checks wrong encoding/ascii (pypy does
  not error out). fixes issue385.

- internally make varnames() deal with classes's __init__,
  although it's not needed by pytest itself atm.  Also
  fix caching.  Fixes issue376.

- fix issue221 - handle importing of namespace-package with no
  __init__.py properly.

- refactor internal FixtureRequest handling to avoid monkeypatching.
  One of the positive user-facing effects is that the "request" object
  can now be used in closures.

- fixed version comparison in pytest.importskip(modname, minverstring)

- fix issue377 by clarifying in the nose-compat docs that pytest
  does not duplicate the unittest-API into the "plain" namespace.

- fix verbose reporting for @mock'd test functions

v2.4.2
-----------------------------------

- on Windows require colorama and a newer py lib so that py.io.TerminalWriter()
  now uses colorama instead of its own ctypes hacks. (fixes issue365)
  thanks Paul Moore for bringing it up.

- fix "-k" matching of tests where "repr" and "attr" and other names would
  cause wrong matches because of an internal implementation quirk
  (don't ask) which is now properly implemented. fixes issue345.

- avoid tmpdir fixture to create too long filenames especially
  when parametrization is used (issue354)

- fix pytest-pep8 and pytest-flakes / pytest interactions
  (collection names in mark plugin was assuming an item always
  has a function which is not true for those plugins etc.)
  Thanks Andi Zeidler.

- introduce node.get_marker/node.add_marker API for plugins
  like pytest-pep8 and pytest-flakes to avoid the messy
  details of the node.keywords  pseudo-dicts.  Adapted
  docs.

- remove attempt to "dup" stdout at startup as it's icky.
  the normal capturing should catch enough possibilities
  of tests messing up standard FDs.

- add pluginmanager.do_configure(config) as a link to
  config.do_configure() for plugin-compatibility

v2.4.1
-----------------------------------

- When using parser.addoption() unicode arguments to the
  "type" keyword should also be converted to the respective types.
  thanks Floris Bruynooghe, @dnozay. (fixes issue360 and issue362)

- fix dotted filename completion when using argcomplete
  thanks Anthon van der Neuth. (fixes issue361)

- fix regression when a 1-tuple ("arg",) is used for specifying
  parametrization (the values of the parametrization were passed
  nested in a tuple).  Thanks Donald Stufft.

- merge doc typo fixes, thanks Andy Dirnberger

v2.4
-----------------------------------

known incompatibilities:

- if calling --genscript from python2.7 or above, you only get a
  standalone script which works on python2.7 or above.  Use Python2.6
  to also get a python2.5 compatible version.

- all xunit-style teardown methods (nose-style, pytest-style,
  unittest-style) will not be called if the corresponding setup method failed,
  see issue322 below.

- the pytest_plugin_unregister hook wasn't ever properly called
  and there is no known implementation of the hook - so it got removed.

- pytest.fixture-decorated functions cannot be generators (i.e. use
  yield) anymore.  This change might be reversed in 2.4.1 if it causes
  unforeseen real-life issues.  However, you can always write and return
  an inner function/generator and change the fixture consumer to iterate
  over the returned generator.  This change was done in lieu of the new
  ``pytest.yield_fixture`` decorator, see below.

new features:

- experimentally introduce a new ``pytest.yield_fixture`` decorator
  which accepts exactly the same parameters as pytest.fixture but
  mandates a ``yield`` statement instead of a ``return statement`` from
  fixture functions.  This allows direct integration with "with-style"
  context managers in fixture functions and generally avoids registering
  of finalization callbacks in favour of treating the "after-yield" as
  teardown code.  Thanks Andreas Pelme, Vladimir Keleshev, Floris
  Bruynooghe, Ronny Pfannschmidt and many others for discussions.

- allow boolean expression directly with skipif/xfail
  if a "reason" is also specified.  Rework skipping documentation
  to recommend "condition as booleans" because it prevents surprises
  when importing markers between modules.  Specifying conditions
  as strings will remain fully supported.

- reporting: color the last line red or green depending if
  failures/errors occurred or everything passed.  thanks Christian
  Theunert.

- make "import pdb ; pdb.set_trace()" work natively wrt capturing (no
  "-s" needed anymore), making ``pytest.set_trace()`` a mere shortcut.

- fix issue181: --pdb now also works on collect errors (and
  on internal errors) .  This was implemented by a slight internal
  refactoring and the introduction of a new hook
  ``pytest_exception_interact`` hook (see next item).

- fix issue341: introduce new experimental hook for IDEs/terminals to
  intercept debugging: ``pytest_exception_interact(node, call, report)``.

- new monkeypatch.setattr() variant to provide a shorter
  invocation for patching out classes/functions from modules:

     monkeypatch.setattr("requests.get", myfunc)

  will replace the "get" function of the "requests" module with ``myfunc``.

- fix issue322: tearDownClass is not run if setUpClass failed. Thanks
  Mathieu Agopian for the initial fix.  Also make all of pytest/nose
  finalizer mimick the same generic behaviour: if a setupX exists and
  fails, don't run teardownX.  This internally introduces a new method
  "node.addfinalizer()" helper which can only be called during the setup
  phase of a node.

- simplify pytest.mark.parametrize() signature: allow to pass a
  CSV-separated string to specify argnames.  For example:
  ``pytest.mark.parametrize("input,expected",  [(1,2), (2,3)])``
  works as well as the previous:
  ``pytest.mark.parametrize(("input", "expected"), ...)``.

- add support for setUpModule/tearDownModule detection, thanks Brian Okken.

- integrate tab-completion on options through use of "argcomplete".
  Thanks Anthon van der Neut for the PR.

- change option names to be hyphen-separated long options but keep the
  old spelling backward compatible.  py.test -h will only show the
  hyphenated version, for example "--collect-only" but "--collectonly"
  will remain valid as well (for backward-compat reasons).  Many thanks to
  Anthon van der Neut for the implementation and to Hynek Schlawack for
  pushing us.

- fix issue 308 - allow to mark/xfail/skip individual parameter sets
  when parametrizing.  Thanks Brianna Laugher.

- call new experimental pytest_load_initial_conftests hook to allow
  3rd party plugins to do something before a conftest is loaded.

Bug fixes:

- fix issue358 - capturing options are now parsed more properly
  by using a new parser.parse_known_args method.

- pytest now uses argparse instead of optparse (thanks Anthon) which
  means that "argparse" is added as a dependency if installing into python2.6
  environments or below.

- fix issue333: fix a case of bad unittest/pytest hook interaction.

- PR27: correctly handle nose.SkipTest during collection.  Thanks
  Antonio Cuni, Ronny Pfannschmidt.

- fix issue355: junitxml puts name="pytest" attribute to testsuite tag.

- fix issue336: autouse fixture in plugins should work again.

- fix issue279: improve object comparisons on assertion failure
  for standard datatypes and recognise collections.abc.  Thanks to
  Brianna Laugher and Mathieu Agopian.

- fix issue317: assertion rewriter support for the is_package method

- fix issue335: document py.code.ExceptionInfo() object returned
  from pytest.raises(), thanks Mathieu Agopian.

- remove implicit distribute_setup support from setup.py.

- fix issue305: ignore any problems when writing pyc files.

- SO-17664702: call fixture finalizers even if the fixture function
  partially failed (finalizers would not always be called before)

- fix issue320 - fix class scope for fixtures when mixed with
  module-level functions.  Thanks Anatloy Bubenkoff.

- you can specify "-q" or "-qq" to get different levels of "quieter"
  reporting (thanks Katarzyna Jachim)

- fix issue300 - Fix order of conftest loading when starting py.test
  in a subdirectory.

- fix issue323 - sorting of many module-scoped arg parametrizations

- make sessionfinish hooks execute with the same cwd-context as at
  session start (helps fix plugin behaviour which write output files
  with relative path such as pytest-cov)

- fix issue316 - properly reference collection hooks in docs

- fix issue 306 - cleanup of -k/-m options to only match markers/test
  names/keywords respectively.  Thanks Wouter van Ackooy.

- improved doctest counting for doctests in python modules --
  files without any doctest items will not show up anymore
  and doctest examples are counted as separate test items.
  thanks Danilo Bellini.

- fix issue245 by depending on the released py-1.4.14
  which fixes py.io.dupfile to work with files with no
  mode. Thanks Jason R. Coombs.

- fix junitxml generation when test output contains control characters,
  addressing issue267, thanks Jaap Broekhuizen

- fix issue338: honor --tb style for setup/teardown errors as well.  Thanks Maho.

- fix issue307 - use yaml.safe_load in example, thanks Mark Eichin.

- better parametrize error messages, thanks Brianna Laugher

- pytest_terminal_summary(terminalreporter) hooks can now use
  ".section(title)" and ".line(msg)" methods to print extra
  information at the end of a test run.

v2.3.5
-----------------------------------

- fix issue169: respect --tb=style with setup/teardown errors as well.

- never consider a fixture function for test function collection

- allow re-running of test items / helps to fix pytest-reruntests plugin
  and also help to keep less fixture/resource references alive

- put captured stdout/stderr into junitxml output even for passing tests
  (thanks Adam Goucher)

- Issue 265 - integrate nose setup/teardown with setupstate
  so it doesnt try to teardown if it did not setup

- issue 271 - dont write junitxml on slave nodes

- Issue 274 - dont try to show full doctest example
  when doctest does not know the example location

- issue 280 - disable assertion rewriting on buggy CPython 2.6.0

- inject "getfixture()" helper to retrieve fixtures from doctests,
  thanks Andreas Zeidler

- issue 259 - when assertion rewriting, be consistent with the default
  source encoding of ASCII on Python 2

- issue 251 - report a skip instead of ignoring classes with init

- issue250 unicode/str mixes in parametrization names and values now works

- issue257, assertion-triggered compilation of source ending in a
  comment line doesn't blow up in python2.5 (fixed through py>=1.4.13.dev6)

- fix --genscript option to generate standalone scripts that also
  work with python3.3 (importer ordering)

- issue171 - in assertion rewriting, show the repr of some
  global variables

- fix option help for "-k"

- move long description of distribution into README.rst

- improve docstring for metafunc.parametrize()

- fix bug where using capsys with pytest.set_trace() in a test
  function would break when looking at capsys.readouterr()

- allow to specify prefixes starting with "_" when
  customizing python_functions test discovery. (thanks Graham Horler)

- improve PYTEST_DEBUG tracing output by puting
  extra data on a new lines with additional indent

- ensure OutcomeExceptions like skip/fail have initialized exception attributes

- issue 260 - don't use nose special setup on plain unittest cases

- fix issue134 - print the collect errors that prevent running specified test items

- fix issue266 - accept unicode in MarkEvaluator expressions

v2.3.4
-----------------------------------

- yielded test functions will now have autouse-fixtures active but
  cannot accept fixtures as funcargs - it's anyway recommended to
  rather use the post-2.0 parametrize features instead of yield, see:
  http://pytest.org/latest/example/parametrize.html
- fix autouse-issue where autouse-fixtures would not be discovered
  if defined in a a/conftest.py file and tests in a/tests/test_some.py
- fix issue226 - LIFO ordering for fixture teardowns
- fix issue224 - invocations with >256 char arguments now work
- fix issue91 - add/discuss package/directory level setups in example
- allow to dynamically define markers via
  item.keywords[...]=assignment integrating with "-m" option
- make "-k" accept an expressions the same as with "-m" so that one
  can write: -k "name1 or name2" etc.  This is a slight incompatibility
  if you used special syntax like "TestClass.test_method" which you now
  need to write as -k "TestClass and test_method" to match a certain
  method in a certain test class.

v2.3.3
-----------------------------------

- fix issue214 - parse modules that contain special objects like e. g.
  flask's request object which blows up on getattr access if no request
  is active. thanks Thomas Waldmann.

- fix issue213 - allow to parametrize with values like numpy arrays that
  do not support an __eq__ operator

- fix issue215 - split test_python.org into multiple files

- fix issue148 - @unittest.skip on classes is now recognized and avoids
  calling setUpClass/tearDownClass, thanks Pavel Repin

- fix issue209 - reintroduce python2.4 support by depending on newer
  pylib which re-introduced statement-finding for pre-AST interpreters

- nose support: only call setup if its a callable, thanks Andrew
  Taumoefolau

- fix issue219 - add py2.4-3.3 classifiers to TROVE list

- in tracebacks *,** arg values are now shown next to normal arguments
  (thanks Manuel Jacob)

- fix issue217 - support mock.patch with pytest's fixtures - note that
  you need either mock-1.0.1 or the python3.3 builtin unittest.mock.

- fix issue127 - improve documentation for pytest_addoption() and
  add a ``config.getoption(name)`` helper function for consistency.

v2.3.2
-----------------------------------

- fix issue208 and fix issue29 use new py version to avoid long pauses
  when printing tracebacks in long modules

- fix issue205 - conftests in subdirs customizing
  pytest_pycollect_makemodule and pytest_pycollect_makeitem
  now work properly

- fix teardown-ordering for parametrized setups

- fix issue127 - better documentation for pytest_addoption
  and related objects.

- fix unittest behaviour: TestCase.runtest only called if there are
  test methods defined

- improve trial support: don't collect its empty
  unittest.TestCase.runTest() method

- "python setup.py test" now works with pytest itself

- fix/improve internal/packaging related bits:

  - exception message check of test_nose.py now passes on python33 as well

  - issue206 - fix test_assertrewrite.py to work when a global
    PYTHONDONTWRITEBYTECODE=1 is present

  - add tox.ini to pytest distribution so that ignore-dirs and others config
    bits are properly distributed for maintainers who run pytest-own tests

v2.3.1
-----------------------------------

- fix issue202 - fix regression: using "self" from fixture functions now
  works as expected (it's the same "self" instance that a test method
  which uses the fixture sees)

- skip pexpect using tests (test_pdb.py mostly) on freebsd* systems
  due to pexpect not supporting it properly (hanging)

- link to web pages from --markers output which provides help for
  pytest.mark.* usage.

v2.3.0
-----------------------------------

- fix issue202 - better automatic names for parametrized test functions
- fix issue139 - introduce @pytest.fixture which allows direct scoping
  and parametrization of funcarg factories.
- fix issue198 - conftest fixtures were not found on windows32 in some
  circumstances with nested directory structures due to path manipulation issues
- fix issue193 skip test functions with were parametrized with empty
  parameter sets
- fix python3.3 compat, mostly reporting bits that previously depended
  on dict ordering
- introduce re-ordering of tests by resource and parametrization setup
  which takes precedence to the usual file-ordering
- fix issue185 monkeypatching time.time does not cause pytest to fail
- fix issue172 duplicate call of pytest.fixture decoratored setup_module
  functions
- fix junitxml=path construction so that if tests change the
  current working directory and the path is a relative path
  it is constructed correctly from the original current working dir.
- fix "python setup.py test" example to cause a proper "errno" return
- fix issue165 - fix broken doc links and mention stackoverflow for FAQ
- catch unicode-issues when writing failure representations
  to terminal to prevent the whole session from crashing
- fix xfail/skip confusion: a skip-mark or an imperative pytest.skip
  will now take precedence before xfail-markers because we
  can't determine xfail/xpass status in case of a skip. see also:
  http://stackoverflow.com/questions/11105828/in-py-test-when-i-explicitly-skip-a-test-that-is-marked-as-xfail-how-can-i-get

- always report installed 3rd party plugins in the header of a test run

- fix issue160: a failing setup of an xfail-marked tests should
  be reported as xfail (not xpass)

- fix issue128: show captured output when capsys/capfd are used

- fix issue179: propperly show the dependency chain of factories

- pluginmanager.register(...) now raises ValueError if the
  plugin has been already registered or the name is taken

- fix issue159: improve http://pytest.org/latest/faq.html
  especially with respect to the "magic" history, also mention
  pytest-django, trial and unittest integration.

- make request.keywords and node.keywords writable.  All descendant
  collection nodes will see keyword values.  Keywords are dictionaries
  containing markers and other info.

- fix issue 178: xml binary escapes are now wrapped in py.xml.raw

- fix issue 176: correctly catch the builtin AssertionError
  even when we replaced AssertionError with a subclass on the
  python level

- factory discovery no longer fails with magic global callables
  that provide no sane __code__ object (mock.call for example)

- fix issue 182: testdir.inprocess_run now considers passed plugins

- fix issue 188: ensure sys.exc_info is clear on python2
                 before calling into a test

- fix issue 191: add unittest TestCase runTest method support
- fix issue 156: monkeypatch correctly handles class level descriptors

- reporting refinements:

  - pytest_report_header now receives a "startdir" so that
    you can use startdir.bestrelpath(yourpath) to show
    nice relative path

  - allow plugins to implement both pytest_report_header and
    pytest_sessionstart (sessionstart is invoked first).

  - don't show deselected reason line if there is none

  - py.test -vv will show all of assert comparisations instead of truncating

v2.2.4
-----------------------------------

- fix error message for rewritten assertions involving the % operator
- fix issue 126: correctly match all invalid xml characters for junitxml
  binary escape
- fix issue with unittest: now @unittest.expectedFailure markers should
  be processed correctly (you can also use @pytest.mark markers)
- document integration with the extended distribute/setuptools test commands
- fix issue 140: propperly get the real functions
  of bound classmethods for setup/teardown_class
- fix issue #141: switch from the deceased paste.pocoo.org to bpaste.net
- fix issue #143: call unconfigure/sessionfinish always when
  configure/sessionstart where called
- fix issue #144: better mangle test ids to junitxml classnames
- upgrade distribute_setup.py to 0.6.27

v2.2.3
----------------------------------------

- fix uploaded package to only include neccesary files

v2.2.2
----------------------------------------

- fix issue101: wrong args to unittest.TestCase test function now
  produce better output
- fix issue102: report more useful errors and hints for when a
  test directory was renamed and some pyc/__pycache__ remain
- fix issue106: allow parametrize to be applied multiple times
  e.g. from module, class and at function level.
- fix issue107: actually perform session scope finalization
- don't check in parametrize if indirect parameters are funcarg names
- add chdir method to monkeypatch funcarg
- fix crash resulting from calling monkeypatch undo a second time
- fix issue115: make --collectonly robust against early failure
  (missing files/directories)
- "-qq --collectonly" now shows only files and the number of tests in them
- "-q --collectonly" now shows test ids
- allow adding of attributes to test reports such that it also works
  with distributed testing (no upgrade of pytest-xdist needed)

v2.2.1
----------------------------------------

- fix issue99 (in pytest and py) internallerrors with resultlog now
  produce better output - fixed by normalizing pytest_internalerror
  input arguments.
- fix issue97 / traceback issues (in pytest and py) improve traceback output
  in conjunction with jinja2 and cython which hack tracebacks
- fix issue93 (in pytest and pytest-xdist) avoid "delayed teardowns":
  the final test in a test node will now run its teardown directly
  instead of waiting for the end of the session. Thanks Dave Hunt for
  the good reporting and feedback.  The pytest_runtest_protocol as well
  as the pytest_runtest_teardown hooks now have "nextitem" available
  which will be None indicating the end of the test run.
- fix collection crash due to unknown-source collected items, thanks
  to Ralf Schmitt (fixed by depending on a more recent pylib)

v2.2.0
----------------------------------------

- fix issue90: introduce eager tearing down of test items so that
  teardown function are called earlier.
- add an all-powerful metafunc.parametrize function which allows to
  parametrize test function arguments in multiple steps and therefore
  from indepdenent plugins and palces.
- add a @pytest.mark.parametrize helper which allows to easily
  call a test function with different argument values
- Add examples to the "parametrize" example page, including a quick port
  of Test scenarios and the new parametrize function and decorator.
- introduce registration for "pytest.mark.*" helpers via ini-files
  or through plugin hooks.  Also introduce a "--strict" option which
  will treat unregistered markers as errors
  allowing to avoid typos and maintain a well described set of markers
  for your test suite.  See exaples at http://pytest.org/latest/mark.html
  and its links.
- issue50: introduce "-m marker" option to select tests based on markers
  (this is a stricter and more predictable version of '-k' in that "-m"
  only matches complete markers and has more obvious rules for and/or
  semantics.
- new feature to help optimizing the speed of your tests:
  --durations=N option for displaying N slowest test calls
  and setup/teardown methods.
- fix issue87: --pastebin now works with python3
- fix issue89: --pdb with unexpected exceptions in doctest work more sensibly
- fix and cleanup pytest's own test suite to not leak FDs
- fix issue83: link to generated funcarg list
- fix issue74: pyarg module names are now checked against imp.find_module false positives
- fix compatibility with twisted/trial-11.1.0 use cases
- simplify Node.listchain
- simplify junitxml output code by relying on py.xml
- add support for skip properties on unittest classes and functions

v2.1.3
----------------------------------------

- fix issue79: assertion rewriting failed on some comparisons in boolops
- correctly handle zero length arguments (a la pytest '')
- fix issue67 / junitxml now contains correct test durations, thanks ronny
- fix issue75 / skipping test failure on jython
- fix issue77 / Allow assertrepr_compare hook to apply to a subset of tests

v2.1.2
----------------------------------------

- fix assertion rewriting on files with windows newlines on some Python versions
- refine test discovery by package/module name (--pyargs), thanks Florian Mayer
- fix issue69 / assertion rewriting fixed on some boolean operations
- fix issue68 / packages now work with assertion rewriting
- fix issue66: use different assertion rewriting caches when the -O option is passed
- don't try assertion rewriting on Jython, use reinterp

v2.1.1
----------------------------------------------

- fix issue64 / pytest.set_trace now works within pytest_generate_tests hooks
- fix issue60 / fix error conditions involving the creation of __pycache__
- fix issue63 / assertion rewriting on inserts involving strings containing '%'
- fix assertion rewriting on calls with a ** arg
- don't cache rewritten modules if bytecode generation is disabled
- fix assertion rewriting in read-only directories
- fix issue59: provide system-out/err tags for junitxml output
- fix issue61: assertion rewriting on boolean operations with 3 or more operands
- you can now build a man page with "cd doc ; make man"

v2.1.0
----------------------------------------------

- fix issue53 call nosestyle setup functions with correct ordering
- fix issue58 and issue59: new assertion code fixes
- merge Benjamin's assertionrewrite branch: now assertions
  for test modules on python 2.6 and above are done by rewriting
  the AST and saving the pyc file before the test module is imported.
  see doc/assert.txt for more info.
- fix issue43: improve doctests with better traceback reporting on
  unexpected exceptions
- fix issue47: timing output in junitxml for test cases is now correct
- fix issue48: typo in MarkInfo repr leading to exception
- fix issue49: avoid confusing error when initizaliation partially fails
- fix issue44: env/username expansion for junitxml file path
- show releaselevel information in test runs for pypy
- reworked doc pages for better navigation and PDF generation
- report KeyboardInterrupt even if interrupted during session startup
- fix issue 35 - provide PDF doc version and download link from index page

v2.0.3
----------------------------------------------

- fix issue38: nicer tracebacks on calls to hooks, particularly early
  configure/sessionstart ones

- fix missing skip reason/meta information in junitxml files, reported
  via http://lists.idyll.org/pipermail/testing-in-python/2011-March/003928.html

- fix issue34: avoid collection failure with "test" prefixed classes
  deriving from object.

- don't require zlib (and other libs) for genscript plugin without
  --genscript actually being used.

- speed up skips (by not doing a full traceback represenation
  internally)

- fix issue37: avoid invalid characters in junitxml's output

v2.0.2
----------------------------------------------

- tackle issue32 - speed up test runs of very quick test functions
  by reducing the relative overhead

- fix issue30 - extended xfail/skipif handling and improved reporting.
  If you have a syntax error in your skip/xfail
  expressions you now get nice error reports.

  Also you can now access module globals from xfail/skipif
  expressions so that this for example works now::

    import pytest
    import mymodule
    @pytest.mark.skipif("mymodule.__version__[0] == "1")
    def test_function():
        pass

  This will not run the test function if the module's version string
  does not start with a "1".  Note that specifying a string instead
  of a boolean expressions allows py.test to report meaningful information
  when summarizing a test run as to what conditions lead to skipping
  (or xfail-ing) tests.

- fix issue28 - setup_method and pytest_generate_tests work together
  The setup_method fixture method now gets called also for
  test function invocations generated from the pytest_generate_tests
  hook.

- fix issue27 - collectonly and keyword-selection (-k) now work together
  Also, if you do "py.test --collectonly -q" you now get a flat list
  of test ids that you can use to paste to the py.test commandline
  in order to execute a particular test.

- fix issue25 avoid reported problems with --pdb and python3.2/encodings output

- fix issue23 - tmpdir argument now works on Python3.2 and WindowsXP
  Starting with Python3.2 os.symlink may be supported. By requiring
  a newer py lib version the py.path.local() implementation acknowledges
  this.

- fixed typos in the docs (thanks Victor Garcia, Brianna Laugher) and particular
  thanks to Laura Creighton who also revieved parts of the documentation.

- fix slighly wrong output of verbose progress reporting for classes
  (thanks Amaury)

- more precise (avoiding of) deprecation warnings for node.Class|Function accesses

- avoid std unittest assertion helper code in tracebacks (thanks Ronny)

v2.0.1
----------------------------------------------

- refine and unify initial capturing so that it works nicely
  even if the logging module is used on an early-loaded conftest.py
  file or plugin.
- allow to omit "()" in test ids to allow for uniform test ids
  as produced by Alfredo's nice pytest.vim plugin.
- fix issue12 - show plugin versions with "--version" and
  "--traceconfig" and also document how to add extra information
  to reporting test header
- fix issue17 (import-* reporting issue on python3) by
  requiring py>1.4.0 (1.4.1 is going to include it)
- fix issue10 (numpy arrays truth checking) by refining
  assertion interpretation in py lib
- fix issue15: make nose compatibility tests compatible
  with python3 (now that nose-1.0 supports python3)
- remove somewhat surprising "same-conftest" detection because
  it ignores conftest.py when they appear in several subdirs.
- improve assertions ("not in"), thanks Floris Bruynooghe
- improve behaviour/warnings when running on top of "python -OO"
  (assertions and docstrings are turned off, leading to potential
  false positives)
- introduce a pytest_cmdline_processargs(args) hook
  to allow dynamic computation of command line arguments.
  This fixes a regression because py.test prior to 2.0
  allowed to set command line options from conftest.py
  files which so far pytest-2.0 only allowed from ini-files now.
- fix issue7: assert failures in doctest modules.
  unexpected failures in doctests will not generally
  show nicer, i.e. within the doctest failing context.
- fix issue9: setup/teardown functions for an xfail-marked
  test will report as xfail if they fail but report as normally
  passing (not xpassing) if they succeed.  This only is true
  for "direct" setup/teardown invocations because teardown_class/
  teardown_module cannot closely relate to a single test.
- fix issue14: no logging errors at process exit
- refinements to "collecting" output on non-ttys
- refine internal plugin registration and --traceconfig output
- introduce a mechanism to prevent/unregister plugins from the
  command line, see http://pytest.org/plugins.html#cmdunregister
- activate resultlog plugin by default
- fix regression wrt yielded tests which due to the
  collection-before-running semantics were not
  setup as with pytest 1.3.4.  Note, however, that
  the recommended and much cleaner way to do test
  parametraization remains the "pytest_generate_tests"
  mechanism, see the docs.

v2.0.0
----------------------------------------------

- pytest-2.0 is now its own package and depends on pylib-2.0
- new ability: python -m pytest / python -m pytest.main ability
- new python invcation: pytest.main(args, plugins) to load
  some custom plugins early.
- try harder to run unittest test suites in a more compatible manner
  by deferring setup/teardown semantics to the unittest package.
  also work harder to run twisted/trial and Django tests which
  should now basically work by default.
- introduce a new way to set config options via ini-style files,
  by default setup.cfg and tox.ini files are searched.  The old
  ways (certain environment variables, dynamic conftest.py reading
  is removed).
- add a new "-q" option which decreases verbosity and prints a more
  nose/unittest-style "dot" output.
- fix issue135 - marks now work with unittest test cases as well
- fix issue126 - introduce py.test.set_trace() to trace execution via
  PDB during the running of tests even if capturing is ongoing.
- fix issue123 - new "python -m py.test" invocation for py.test
  (requires Python 2.5 or above)
- fix issue124 - make reporting more resilient against tests opening
  files on filedescriptor 1 (stdout).
- fix issue109 - sibling conftest.py files will not be loaded.
  (and Directory collectors cannot be customized anymore from a Directory's
  conftest.py - this needs to happen at least one level up).
- introduce (customizable) assertion failure representations and enhance
  output on assertion failures for comparisons and other cases (Floris Bruynooghe)
- nose-plugin: pass through type-signature failures in setup/teardown
  functions instead of not calling them (Ed Singleton)
- remove py.test.collect.Directory (follows from a major refactoring
  and simplification of the collection process)
- majorly reduce py.test core code, shift function/python testing to own plugin
- fix issue88 (finding custom test nodes from command line arg)
- refine 'tmpdir' creation, will now create basenames better associated
  with test names (thanks Ronny)
- "xpass" (unexpected pass) tests don't cause exitcode!=0
- fix issue131 / issue60 - importing doctests in __init__ files used as namespace packages
- fix issue93 stdout/stderr is captured while importing conftest.py
- fix bug: unittest collected functions now also can have "pytestmark"
  applied at class/module level
- add ability to use "class" level for cached_setup helper
- fix strangeness: mark.* objects are now immutable, create new instances

v1.3.4
----------------------------------------------

- fix issue111: improve install documentation for windows
- fix issue119: fix custom collectability of __init__.py as a module
- fix issue116: --doctestmodules work with __init__.py files as well
- fix issue115: unify internal exception passthrough/catching/GeneratorExit
- fix issue118: new --tb=native for presenting cpython-standard exceptions

v1.3.3
----------------------------------------------

- fix issue113: assertion representation problem with triple-quoted strings
  (and possibly other cases)
- make conftest loading detect that a conftest file with the same
  content was already loaded, avoids surprises in nested directory structures
  which can be produced e.g. by Hudson. It probably removes the need to use
  --confcutdir in most cases.
- fix terminal coloring for win32
  (thanks Michael Foord for reporting)
- fix weirdness: make terminal width detection work on stdout instead of stdin
  (thanks Armin Ronacher for reporting)
- remove trailing whitespace in all py/text distribution files

v1.3.2
----------------------------------------------

New features
++++++++++++++++++

- fix issue103:  introduce py.test.raises as context manager, examples::

    with py.test.raises(ZeroDivisionError):
        x = 0
        1 / x

    with py.test.raises(RuntimeError) as excinfo:
        call_something()

    # you may do extra checks on excinfo.value|type|traceback here

  (thanks Ronny Pfannschmidt)

- Funcarg factories can now dynamically apply a marker to a
  test invocation.  This is for example useful if a factory
  provides parameters to a test which are expected-to-fail::

    def pytest_funcarg__arg(request):
        request.applymarker(py.test.mark.xfail(reason="flaky config"))
        ...

    def test_function(arg):
        ...

- improved error reporting on collection and import errors. This makes
  use of a more general mechanism, namely that for custom test item/collect
  nodes ``node.repr_failure(excinfo)`` is now uniformly called so that you can
  override it to return a string error representation of your choice
  which is going to be reported as a (red) string.

- introduce '--junitprefix=STR' option to prepend a prefix
  to all reports in the junitxml file.

Bug fixes / Maintenance
++++++++++++++++++++++++++

- make tests and the ``pytest_recwarn`` plugin in particular fully compatible
  to Python2.7 (if you use the ``recwarn`` funcarg warnings will be enabled so that
  you can properly check for their existence in a cross-python manner).
- refine --pdb: ignore xfailed tests, unify its TB-reporting and
  don't display failures again at the end.
- fix assertion interpretation with the ** operator (thanks Benjamin Peterson)
- fix issue105 assignment on the same line as a failing assertion (thanks Benjamin Peterson)
- fix issue104 proper escaping for test names in junitxml plugin (thanks anonymous)
- fix issue57 -f|--looponfail to work with xpassing tests (thanks Ronny)
- fix issue92 collectonly reporter and --pastebin (thanks Benjamin Peterson)
- fix py.code.compile(source) to generate unique filenames
- fix assertion re-interp problems on PyPy, by defering code
  compilation to the (overridable) Frame.eval class. (thanks Amaury Forgeot)
- fix py.path.local.pyimport() to work with directories
- streamline py.path.local.mkdtemp implementation and usage
- don't print empty lines when showing junitxml-filename
- add optional boolean ignore_errors parameter to py.path.local.remove
- fix terminal writing on win32/python2.4
- py.process.cmdexec() now tries harder to return properly encoded unicode objects
  on all python versions
- install plain py.test/py.which scripts also for Jython, this helps to
  get canonical script paths in virtualenv situations
- make path.bestrelpath(path) return ".", note that when calling
  X.bestrelpath the assumption is that X is a directory.
- make initial conftest discovery ignore "--" prefixed arguments
- fix resultlog plugin when used in an multicpu/multihost xdist situation
  (thanks Jakub Gustak)
- perform distributed testing related reporting in the xdist-plugin
  rather than having dist-related code in the generic py.test
  distribution
- fix homedir detection on Windows
- ship distribute_setup.py version 0.6.13

v1.3.1
---------------------------------------------

New features
++++++++++++++++++

- issue91: introduce new py.test.xfail(reason) helper
  to imperatively mark a test as expected to fail. Can
  be used from within setup and test functions. This is
  useful especially for parametrized tests when certain
  configurations are expected-to-fail.  In this case the
  declarative approach with the @py.test.mark.xfail cannot
  be used as it would mark all configurations as xfail.

- issue102: introduce new --maxfail=NUM option to stop
  test runs after NUM failures.  This is a generalization
  of the '-x' or '--exitfirst' option which is now equivalent
  to '--maxfail=1'.  Both '-x' and '--maxfail' will
  now also print a line near the end indicating the Interruption.

- issue89: allow py.test.mark decorators to be used on classes
  (class decorators were introduced with python2.6) and
  also allow to have multiple markers applied at class/module level
  by specifying a list.

- improve and refine letter reporting in the progress bar:
  .  pass
  f  failed test
  s  skipped tests (reminder: use for dependency/platform mismatch only)
  x  xfailed test (test that was expected to fail)
  X  xpassed test (test that was expected to fail but passed)

  You can use any combination of 'fsxX' with the '-r' extended
  reporting option. The xfail/xpass results will show up as
  skipped tests in the junitxml output - which also fixes
  issue99.

- make py.test.cmdline.main() return the exitstatus instead of raising
  SystemExit and also allow it to be called multiple times.  This of
  course requires that your application and tests are properly teared
  down and don't have global state.

Fixes / Maintenance
++++++++++++++++++++++

- improved traceback presentation:
  - improved and unified reporting for "--tb=short" option
  - Errors during test module imports are much shorter, (using --tb=short style)
  - raises shows shorter more relevant tracebacks
  - --fulltrace now more systematically makes traces longer / inhibits cutting

- improve support for raises and other dynamically compiled code by
  manipulating python's linecache.cache instead of the previous
  rather hacky way of creating custom code objects.  This makes
  it seemlessly work on Jython and PyPy where it previously didn't.

- fix issue96: make capturing more resilient against Control-C
  interruptions (involved somewhat substantial refactoring
  to the underlying capturing functionality to avoid race
  conditions).

- fix chaining of conditional skipif/xfail decorators - so it works now
  as expected to use multiple @py.test.mark.skipif(condition) decorators,
  including specific reporting which of the conditions lead to skipping.

- fix issue95: late-import zlib so that it's not required
  for general py.test startup.

- fix issue94: make reporting more robust against bogus source code
  (and internally be more careful when presenting unexpected byte sequences)


v1.3.0
---------------------------------------------

- deprecate --report option in favour of a new shorter and easier to
  remember -r option: it takes a string argument consisting of any
  combination of 'xfsX' characters.  They relate to the single chars
  you see during the dotted progress printing and will print an extra line
  per test at the end of the test run.  This extra line indicates the exact
  position or test ID that you directly paste to the py.test cmdline in order
  to re-run a particular test.

- allow external plugins to register new hooks via the new
  pytest_addhooks(pluginmanager) hook.  The new release of
  the pytest-xdist plugin for distributed and looponfailing
  testing requires this feature.

- add a new pytest_ignore_collect(path, config) hook to allow projects and
  plugins to define exclusion behaviour for their directory structure -
  for example you may define in a conftest.py this method::

        def pytest_ignore_collect(path):
            return path.check(link=1)

  to prevent even a collection try of any tests in symlinked dirs.

- new pytest_pycollect_makemodule(path, parent) hook for
  allowing customization of the Module collection object for a
  matching test module.

- extend and refine xfail mechanism:
  ``@py.test.mark.xfail(run=False)`` do not run the decorated test
  ``@py.test.mark.xfail(reason="...")`` prints the reason string in xfail summaries
  specifiying ``--runxfail`` on command line virtually ignores xfail markers

- expose (previously internal) commonly useful methods:
  py.io.get_terminal_with() -> return terminal width
  py.io.ansi_print(...) -> print colored/bold text on linux/win32
  py.io.saferepr(obj) -> return limited representation string

- expose test outcome related exceptions as py.test.skip.Exception,
  py.test.raises.Exception etc., useful mostly for plugins
  doing special outcome interpretation/tweaking

- (issue85) fix junitxml plugin to handle tests with non-ascii output

- fix/refine python3 compatibility (thanks Benjamin Peterson)

- fixes for making the jython/win32 combination work, note however:
  jython2.5.1/win32 does not provide a command line launcher, see
  http://bugs.jython.org/issue1491 . See pylib install documentation
  for how to work around.

- fixes for handling of unicode exception values and unprintable objects

- (issue87) fix unboundlocal error in assertionold code

- (issue86) improve documentation for looponfailing

- refine IO capturing: stdin-redirect pseudo-file now has a NOP close() method

- ship distribute_setup.py version 0.6.10

- added links to the new capturelog and coverage plugins


v1.2.0
---------------------------------------------

- refined usage and options for "py.cleanup"::

    py.cleanup     # remove "*.pyc" and "*$py.class" (jython) files
    py.cleanup -e .swp -e .cache # also remove files with these extensions
    py.cleanup -s  # remove "build" and "dist" directory next to setup.py files
    py.cleanup -d  # also remove empty directories
    py.cleanup -a  # synonym for "-s -d -e 'pip-log.txt'"
    py.cleanup -n  # dry run, only show what would be removed

- add a new option "py.test --funcargs" which shows available funcargs
  and their help strings (docstrings on their respective factory function)
  for a given test path

- display a short and concise traceback if a funcarg lookup fails

- early-load "conftest.py" files in non-dot first-level sub directories.
  allows to conveniently keep and access test-related options in a ``test``
  subdir and still add command line options.

- fix issue67: new super-short traceback-printing option: "--tb=line" will print a single line for each failing (python) test indicating its filename, lineno and the failure value

- fix issue78: always call python-level teardown functions even if the
  according setup failed.  This includes refinements for calling setup_module/class functions
  which will now only be called once instead of the previous behaviour where they'd be called
  multiple times if they raise an exception (including a Skipped exception).  Any exception
  will be re-corded and associated with all tests in the according module/class scope.

- fix issue63: assume <40 columns to be a bogus terminal width, default to 80

- fix pdb debugging to be in the correct frame on raises-related errors

- update apipkg.py to fix an issue where recursive imports might
  unnecessarily break importing

- fix plugin links

v1.1.1
---------------------------------------------

- moved dist/looponfailing from py.test core into a new
  separately released pytest-xdist plugin.

- new junitxml plugin: --junitxml=path will generate a junit style xml file
  which is processable e.g. by the Hudson CI system.

- new option: --genscript=path will generate a standalone py.test script
  which will not need any libraries installed.  thanks to Ralf Schmitt.

- new option: --ignore will prevent specified path from collection.
  Can be specified multiple times.

- new option: --confcutdir=dir will make py.test only consider conftest
  files that are relative to the specified dir.

- new funcarg: "pytestconfig" is the pytest config object for access
  to command line args and can now be easily used in a test.

- install 'py.test' and `py.which` with a ``-$VERSION`` suffix to
  disambiguate between Python3, python2.X, Jython and PyPy installed versions.

- new "pytestconfig" funcarg allows access to test config object

- new "pytest_report_header" hook can return additional lines
  to be displayed at the header of a test run.

- (experimental) allow "py.test path::name1::name2::..." for pointing
  to a test within a test collection directly.  This might eventually
  evolve as a full substitute to "-k" specifications.

- streamlined plugin loading: order is now as documented in
  customize.html: setuptools, ENV, commandline, conftest.
  also setuptools entry point names are turned to canonical namees ("pytest_*")

- automatically skip tests that need 'capfd' but have no os.dup

- allow pytest_generate_tests to be defined in classes as well

- deprecate usage of 'disabled' attribute in favour of pytestmark
- deprecate definition of Directory, Module, Class and Function nodes
  in conftest.py files.  Use pytest collect hooks instead.

- collection/item node specific runtest/collect hooks are only called exactly
  on matching conftest.py files, i.e. ones which are exactly below
  the filesystem path of an item

- change: the first pytest_collect_directory hook to return something
  will now prevent further hooks to be called.

- change: figleaf plugin now requires --figleaf to run.  Also
  change its long command line options to be a bit shorter (see py.test -h).

- change: pytest doctest plugin is now enabled by default and has a
  new option --doctest-glob to set a pattern for file matches.

- change: remove internal py._* helper vars, only keep py._pydir

- robustify capturing to survive if custom pytest_runtest_setup
  code failed and prevented the capturing setup code from running.

- make py.test.* helpers provided by default plugins visible early -
  works transparently both for pydoc and for interactive sessions
  which will regularly see e.g. py.test.mark and py.test.importorskip.

- simplify internal plugin manager machinery
- simplify internal collection tree by introducing a RootCollector node

- fix assert reinterpreation that sees a call containing "keyword=..."

- fix issue66: invoke pytest_sessionstart and pytest_sessionfinish
  hooks on slaves during dist-testing, report module/session teardown
  hooks correctly.

- fix issue65: properly handle dist-testing if no
  execnet/py lib installed remotely.

- skip some install-tests if no execnet is available

- fix docs, fix internal bin/ script generation


v1.1.0
---------------------------------------------

- introduce automatic plugin registration via 'pytest11'
  entrypoints via setuptools' pkg_resources.iter_entry_points

- fix py.test dist-testing to work with execnet >= 1.0.0b4

- re-introduce py.test.cmdline.main() for better backward compatibility

- svn paths: fix a bug with path.check(versioned=True) for svn paths,
  allow '%' in svn paths, make svnwc.update() default to interactive mode
  like in 1.0.x and add svnwc.update(interactive=False) to inhibit interaction.

- refine distributed tarball to contain test and no pyc files

- try harder to have deprecation warnings for py.compat.* accesses
  report a correct location

v1.0.2
---------------------------------------------

* adjust and improve docs

* remove py.rest tool and internal namespace - it was
  never really advertised and can still be used with
  the old release if needed.  If there is interest
  it could be revived into its own tool i guess.

* fix issue48 and issue59: raise an Error if the module
  from an imported test file does not seem to come from
  the filepath - avoids "same-name" confusion that has
  been reported repeatedly

* merged Ronny's nose-compatibility hacks: now
  nose-style setup_module() and setup() functions are
  supported

* introduce generalized py.test.mark function marking

* reshuffle / refine command line grouping

* deprecate parser.addgroup in favour of getgroup which creates option group

* add --report command line option that allows to control showing of skipped/xfailed sections

* generalized skipping: a new way to mark python functions with skipif or xfail
  at function, class and modules level based on platform or sys-module attributes.

* extend py.test.mark decorator to allow for positional args

* introduce and test "py.cleanup -d" to remove empty directories

* fix issue #59 - robustify unittest test collection

* make bpython/help interaction work by adding an __all__ attribute
  to ApiModule, cleanup initpkg

* use MIT license for pylib, add some contributors

* remove py.execnet code and substitute all usages with 'execnet' proper

* fix issue50 - cached_setup now caches more to expectations
  for test functions with multiple arguments.

* merge Jarko's fixes, issue #45 and #46

* add the ability to specify a path for py.lookup to search in

* fix a funcarg cached_setup bug probably only occuring
  in distributed testing and "module" scope with teardown.

* many fixes and changes for making the code base python3 compatible,
  many thanks to Benjamin Peterson for helping with this.

* consolidate builtins implementation to be compatible with >=2.3,
  add helpers to ease keeping 2 and 3k compatible code

* deprecate py.compat.doctest|subprocess|textwrap|optparse

* deprecate py.magic.autopath, remove py/magic directory

* move pytest assertion handling to py/code and a pytest_assertion
  plugin, add "--no-assert" option, deprecate py.magic namespaces
  in favour of (less) py.code ones.

* consolidate and cleanup py/code classes and files

* cleanup py/misc, move tests to bin-for-dist

* introduce delattr/delitem/delenv methods to py.test's monkeypatch funcarg

* consolidate py.log implementation, remove old approach.

* introduce py.io.TextIO and py.io.BytesIO for distinguishing between
  text/unicode and byte-streams (uses underlying standard lib io.*
  if available)

* make py.unittest_convert helper script available which converts "unittest.py"
  style files into the simpler assert/direct-test-classes py.test/nosetests
  style.  The script was written by Laura Creighton.

* simplified internal localpath implementation

v1.0.2
-------------------------------------------

* fixing packaging issues, triggered by fedora redhat packaging,
  also added doc, examples and contrib dirs to the tarball.

* added a documentation link to the new django plugin.

v1.0.1
-------------------------------------------

* added a 'pytest_nose' plugin which handles nose.SkipTest,
  nose-style function/method/generator setup/teardown and
  tries to report functions correctly.

* capturing of unicode writes or encoded strings to sys.stdout/err
  work better, also terminalwriting was adapted and somewhat
  unified between windows and linux.

* improved documentation layout and content a lot

* added a "--help-config" option to show conftest.py / ENV-var names for
  all longopt cmdline options, and some special conftest.py variables.
  renamed 'conf_capture' conftest setting to 'option_capture' accordingly.

* fix issue #27: better reporting on non-collectable items given on commandline
  (e.g. pyc files)

* fix issue #33: added --version flag (thanks Benjamin Peterson)

* fix issue #32: adding support for "incomplete" paths to wcpath.status()

* "Test" prefixed classes are *not* collected by default anymore if they
  have an __init__ method

* monkeypatch setenv() now accepts a "prepend" parameter

* improved reporting of collection error tracebacks

* simplified multicall mechanism and plugin architecture,
  renamed some internal methods and argnames

v1.0.0
-------------------------------------------

* more terse reporting try to show filesystem path relatively to current dir
* improve xfail output a bit

v1.0.0b9
-------------------------------------------

* cleanly handle and report final teardown of test setup

* fix svn-1.6 compat issue with py.path.svnwc().versioned()
  (thanks Wouter Vanden Hove)

* setup/teardown or collection problems now show as ERRORs
  or with big "E"'s in the progress lines.  they are reported
  and counted separately.

* dist-testing: properly handle test items that get locally
  collected but cannot be collected on the remote side - often
  due to platform/dependency reasons

* simplified py.test.mark API - see keyword plugin documentation

* integrate better with logging: capturing now by default captures
  test functions and their immediate setup/teardown in a single stream

* capsys and capfd funcargs now have a readouterr() and a close() method
  (underlyingly py.io.StdCapture/FD objects are used which grew a
  readouterr() method as well to return snapshots of captured out/err)

* make assert-reinterpretation work better with comparisons not
  returning bools (reported with numpy from thanks maciej fijalkowski)

* reworked per-test output capturing into the pytest_iocapture.py plugin
  and thus removed capturing code from config object

* item.repr_failure(excinfo) instead of item.repr_failure(excinfo, outerr)


v1.0.0b8
-------------------------------------------

* pytest_unittest-plugin is now enabled by default

* introduced pytest_keyboardinterrupt hook and
  refined pytest_sessionfinish hooked, added tests.

* workaround a buggy logging module interaction ("closing already closed
  files").  Thanks to Sridhar Ratnakumar for triggering.

* if plugins use "py.test.importorskip" for importing
  a dependency only a warning will be issued instead
  of exiting the testing process.

* many improvements to docs:
  - refined funcargs doc , use the term "factory" instead of "provider"
  - added a new talk/tutorial doc page
  - better download page
  - better plugin docstrings
  - added new plugins page and automatic doc generation script

* fixed teardown problem related to partially failing funcarg setups
  (thanks MrTopf for reporting), "pytest_runtest_teardown" is now
  always invoked even if the "pytest_runtest_setup" failed.

* tweaked doctest output for docstrings in py modules,
  thanks Radomir.

v1.0.0b7
-------------------------------------------

* renamed py.test.xfail back to py.test.mark.xfail to avoid
  two ways to decorate for xfail

* re-added py.test.mark decorator for setting keywords on functions
  (it was actually documented so removing it was not nice)

* remove scope-argument from request.addfinalizer() because
  request.cached_setup has the scope arg. TOOWTDI.

* perform setup finalization before reporting failures

* apply modified patches from Andreas Kloeckner to allow
  test functions to have no func_code (#22) and to make
  "-k" and function keywords work  (#20)

* apply patch from Daniel Peolzleithner (issue #23)

* resolve issue #18, multiprocessing.Manager() and
  redirection clash

* make __name__ == "__channelexec__" for remote_exec code

v1.0.0b3
-------------------------------------------

* plugin classes are removed: one now defines
  hooks directly in conftest.py or global pytest_*.py
  files.

* added new pytest_namespace(config) hook that allows
  to inject helpers directly to the py.test.* namespace.

* documented and refined many hooks

* added new style of generative tests via
  pytest_generate_tests hook that integrates
  well with function arguments.


v1.0.0b1
-------------------------------------------

* introduced new "funcarg" setup method,
  see doc/test/funcarg.txt

* introduced plugin architecuture and many
  new py.test plugins, see
  doc/test/plugins.txt

* teardown_method is now guaranteed to get
  called after a test method has run.

* new method: py.test.importorskip(mod,minversion)
  will either import or call py.test.skip()

* completely revised internal py.test architecture

* new py.process.ForkedFunc object allowing to
  fork execution of a function to a sub process
  and getting a result back.

XXX lots of things missing here XXX

v0.9.2
-------------------------------------------

* refined installation and metadata, created new setup.py,
  now based on setuptools/ez_setup (thanks to Ralf Schmitt
  for his support).

* improved the way of making py.* scripts available in
  windows environments, they are now added to the
  Scripts directory as ".cmd" files.

* py.path.svnwc.status() now is more complete and
  uses xml output from the 'svn' command if available
  (Guido Wesdorp)

* fix for py.path.svn* to work with svn 1.5
  (Chris Lamb)

* fix path.relto(otherpath) method on windows to
  use normcase for checking if a path is relative.

* py.test's traceback is better parseable from editors
  (follows the filenames:LINENO: MSG convention)
  (thanks to Osmo Salomaa)

* fix to javascript-generation, "py.test --runbrowser"
  should work more reliably now

* removed previously accidentally added
  py.test.broken and py.test.notimplemented helpers.

* there now is a py.__version__ attribute

v0.9.1
-------------------------------------------

This is a fairly complete list of v0.9.1, which can
serve as a reference for developers.

* allowing + signs in py.path.svn urls [39106]
* fixed support for Failed exceptions without excinfo in py.test [39340]
* added support for killing processes for Windows (as well as platforms that
  support os.kill) in py.misc.killproc [39655]
* added setup/teardown for generative tests to py.test [40702]
* added detection of FAILED TO LOAD MODULE to py.test [40703, 40738, 40739]
* fixed problem with calling .remove() on wcpaths of non-versioned files in
  py.path [44248]
* fixed some import and inheritance issues in py.test [41480, 44648, 44655]
* fail to run greenlet tests when pypy is available, but without stackless
  [45294]
* small fixes in rsession tests [45295]
* fixed issue with 2.5 type representations in py.test [45483, 45484]
* made that internal reporting issues displaying is done atomically in py.test
  [45518]
* made that non-existing files are igored by the py.lookup script [45519]
* improved exception name creation in py.test [45535]
* made that less threads are used in execnet [merge in 45539]
* removed lock required for atomical reporting issue displaying in py.test
  [45545]
* removed globals from execnet [45541, 45547]
* refactored cleanup mechanics, made that setDaemon is set to 1 to make atexit
  get called in 2.5 (py.execnet) [45548]
* fixed bug in joining threads in py.execnet's servemain [45549]
* refactored py.test.rsession tests to not rely on exact output format anymore
  [45646]
* using repr() on test outcome [45647]
* added 'Reason' classes for py.test.skip() [45648, 45649]
* killed some unnecessary sanity check in py.test.collect [45655]
* avoid using os.tmpfile() in py.io.fdcapture because on Windows it's only
  usable by Administrators [45901]
* added support for locking and non-recursive commits to py.path.svnwc [45994]
* locking files in py.execnet to prevent CPython from segfaulting [46010]
* added export() method to py.path.svnurl
* fixed -d -x in py.test [47277]
* fixed argument concatenation problem in py.path.svnwc [49423]
* restore py.test behaviour that it exits with code 1 when there are failures
  [49974]
* don't fail on html files that don't have an accompanying .txt file [50606]
* fixed 'utestconvert.py < input' [50645]
* small fix for code indentation in py.code.source [50755]
* fix _docgen.py documentation building [51285]
* improved checks for source representation of code blocks in py.test [51292]
* added support for passing authentication to py.path.svn* objects [52000,
  52001]
* removed sorted() call for py.apigen tests in favour of [].sort() to support
  Python 2.3 [52481]<|MERGE_RESOLUTION|>--- conflicted
+++ resolved
@@ -1,4 +1,3 @@
-<<<<<<< HEAD
 2.8.0.dev (compared to 2.7.X)
 -----------------------------
 
@@ -66,7 +65,6 @@
 - fix issue741: make running output from testdir.run copy/pasteable
   Thanks Bruno Oliveira.
 
-=======
 2.7.2 (compared to 2.7.1)
 -----------------------------
 
@@ -78,7 +76,6 @@
 
 - fix issue735: assertion failures on debug versions of Python 3.4+
   Thanks Benjamin Peterson.
->>>>>>> 0431b8bb
 
 2.7.1 (compared to 2.7.0)
 -----------------------------
