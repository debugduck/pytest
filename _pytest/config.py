--- conflicted
+++ resolved
@@ -442,9 +442,6 @@
             self.consider_module(mod)
 
 
-<<<<<<< HEAD
-class Parser(object):
-=======
 def _get_plugin_specs_as_list(specs):
     """
     Parses a list of "plugin specs" and returns a list of plugin names.
@@ -463,8 +460,7 @@
     return []
 
 
-class Parser:
->>>>>>> 0931fe2c
+class Parser(object):
     """ Parser for command line arguments and ini-file values.
 
     :ivar extra_info: dict of generic param -> value to display in case
