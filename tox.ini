[tox]
minversion = 2.0
distshare = {homedir}/.tox/distshare
# make sure to update environment list in travis.yml and appveyor.yml
envlist =
    linting
    py26
    py27
    py33
    py34
    py35
    py36
    py37
    pypy
<<<<<<< HEAD
    {py27,py35}-{pexpect,xdist,trial,numpy,pluggymaster}
=======
    {py27,py36}-{pexpect,xdist,trial,numpy}
>>>>>>> bf77daa2
    py27-nobyte
    doctesting
    py35-freeze
    docs

[testenv]
commands = pytest --lsof -ra {posargs:testing}
passenv = USER USERNAME
deps =
    hypothesis>=3.5.2
    nose
    mock
    requests

[testenv:py26]
commands = pytest --lsof -ra {posargs:testing}
# pinning mock to last supported version for python 2.6
deps =
    hypothesis<3.0
    nose
    mock<1.1

[testenv:py27-subprocess]
changedir = .
deps =
    pytest-xdist>=1.13
    mock
    nose
commands =
    pytest -n3 -ra --runpytest=subprocess {posargs:testing}


[testenv:linting]
skipsdist = True
usedevelop = True
basepython = python2.7
deps =
    flake8
    # pygments required by rst-lint
    pygments
    restructuredtext_lint
commands =
    flake8 pytest.py _pytest testing
    {envpython} scripts/check-rst.py

[testenv:py27-xdist]
deps =
    pytest-xdist>=1.13
    mock
    nose
    hypothesis>=3.5.2
commands =
    pytest -n1 -ra {posargs:testing}

[testenv:py36-xdist]
deps = {[testenv:py27-xdist]deps}
commands =
    pytest -n3 -ra {posargs:testing}

[testenv:py27-pexpect]
changedir = testing
platform = linux|darwin
deps = pexpect
commands =
    pytest -ra test_pdb.py test_terminal.py test_unittest.py

[testenv:py36-pexpect]
changedir = testing
platform = linux|darwin
deps = {[testenv:py27-pexpect]deps}
commands =
    pytest -ra test_pdb.py test_terminal.py test_unittest.py

[testenv:py27-nobyte]
deps =
    pytest-xdist>=1.13
    hypothesis>=3.5.2
distribute = true
setenv =
    PYTHONDONTWRITEBYTECODE=1
commands =
    pytest -n3 -ra {posargs:testing}

[testenv:py27-trial]
deps = twisted
commands =
    pytest -ra {posargs:testing/test_unittest.py}

[testenv:py36-trial]
deps = {[testenv:py27-trial]deps}
commands =
    pytest -ra {posargs:testing/test_unittest.py}

[testenv:py27-numpy]
deps=numpy
commands=
  pytest -ra {posargs:testing/python/approx.py}

[testenv:py36-numpy]
deps=numpy
commands=
  pytest -ra {posargs:testing/python/approx.py}

[testenv:py27-pluggymaster]
passenv={[testenv]passenv}
commands={[testenv]commands}
setenv=
    _PYTEST_SETUP_SKIP_PLUGGY_DEP=1
deps =
    {[testenv]deps}
    git+https://github.com/pytest-dev/pluggy.git@master

[testenv:py35-pluggymaster]
passenv={[testenv:py27-pluggymaster]passenv}
commands={[testenv:py27-pluggymaster]commands}
setenv=
    _PYTEST_SETUP_SKIP_PLUGGY_DEP=1
deps =
    {[testenv:py27-pluggymaster]deps}
    git+https://github.com/pytest-dev/pluggy.git@master

[testenv:docs]
skipsdist = True
usedevelop = True
basepython = python
changedir = doc/en
deps =
    sphinx
    PyYAML

commands =
    sphinx-build -W -b html . _build

[testenv:doctesting]
basepython = python
usedevelop = True
skipsdist = True
# ensure the given pyargs cant mean anytrhing else
changedir = doc/
deps =
    PyYAML
commands =
    pytest -ra en
    pytest --doctest-modules --pyargs _pytest

[testenv:regen]
changedir = doc/en
skipsdist = True
basepython = python3.5
deps =
    sphinx
    PyYAML
    regendoc>=0.6.1
whitelist_externals =
    rm
    make
commands =
    rm -rf /tmp/doc-exec*
    make regen

[testenv:fix-lint]
skipsdist = True
usedevelop = True
deps =
    autopep8
commands =
    autopep8 --in-place -r --max-line-length=120 --exclude=test_source_multiline_block.py _pytest testing

[testenv:jython]
changedir = testing
commands =
    {envpython} {envbindir}/py.test-jython -ra {posargs}

[testenv:py35-freeze]
changedir = testing/freeze
deps = pyinstaller
commands =
    {envpython} create_executable.py
    {envpython} tox_run.py


[testenv:coveralls]
passenv = TRAVIS TRAVIS_JOB_ID TRAVIS_BRANCH COVERALLS_REPO_TOKEN
usedevelop = True
changedir = .
deps =
    {[testenv]deps}
    coveralls
commands =
    coverage run --source=_pytest -m pytest testing
    coverage report -m
    coveralls

[pytest]
minversion = 2.0
plugins = pytester
#--pyargs --doctest-modules --ignore=.tox
addopts = -ra -p pytester --ignore=testing/cx_freeze
rsyncdirs = tox.ini pytest.py _pytest testing
python_files = test_*.py *_test.py testing/*/*.py
python_classes = Test Acceptance
python_functions = test
norecursedirs = .tox ja .hg cx_freeze_source
xfail_strict=true
filterwarnings =
    error
    # produced by path.local
    ignore:bad escape.*:DeprecationWarning:re
    # produced by path.readlines
    ignore:.*U.*mode is deprecated:DeprecationWarning
    # produced by pytest-xdist
    ignore:.*type argument to addoption.*:DeprecationWarning
    # produced by python >=3.5 on execnet (pytest-xdist)
    ignore:.*inspect.getargspec.*deprecated, use inspect.signature.*:DeprecationWarning

[flake8]
max-line-length = 120<|MERGE_RESOLUTION|>--- conflicted
+++ resolved
@@ -12,11 +12,7 @@
     py36
     py37
     pypy
-<<<<<<< HEAD
-    {py27,py35}-{pexpect,xdist,trial,numpy,pluggymaster}
-=======
-    {py27,py36}-{pexpect,xdist,trial,numpy}
->>>>>>> bf77daa2
+    {py27,py36}-{pexpect,xdist,trial,numpy,pluggymaster}
     py27-nobyte
     doctesting
     py35-freeze
