from __future__ import absolute_import
from __future__ import division
from __future__ import print_function

import functools
import inspect
import sys
import warnings
from collections import defaultdict
from collections import deque
from collections import OrderedDict

import attr
import py
import six
from more_itertools import flatten
from py._code.code import FormattedExcinfo

import _pytest
from _pytest import nodes
from _pytest._code.code import TerminalRepr
<<<<<<< HEAD
from _pytest.compat import (
    NOTSET,
    exc_clear,
    _format_args,
    getfslineno,
    get_real_func,
    is_generator,
    isclass,
    getimfunc,
    getlocation,
    getfuncargnames,
    safe_getattr,
    FuncargnamesCompatAttr,
    get_real_method,
    _PytestWrapper,
)
from _pytest.deprecated import FIXTURE_FUNCTION_CALL, FIXTURE_NAMED_REQUEST
from _pytest.outcomes import fail, TEST_OUTCOME
=======
from _pytest.compat import _format_args
from _pytest.compat import _PytestWrapper
from _pytest.compat import exc_clear
from _pytest.compat import FuncargnamesCompatAttr
from _pytest.compat import get_real_func
from _pytest.compat import get_real_method
from _pytest.compat import getfslineno
from _pytest.compat import getfuncargnames
from _pytest.compat import getimfunc
from _pytest.compat import getlocation
from _pytest.compat import is_generator
from _pytest.compat import isclass
from _pytest.compat import NOTSET
from _pytest.compat import safe_getattr
from _pytest.deprecated import FIXTURE_FUNCTION_CALL
from _pytest.outcomes import fail
from _pytest.outcomes import TEST_OUTCOME
>>>>>>> 041044ee

FIXTURE_MSG = 'fixtures cannot have "pytest_funcarg__" prefix and be decorated with @pytest.fixture:\n{}'


@attr.s(frozen=True)
class PseudoFixtureDef(object):
    cached_result = attr.ib()
    scope = attr.ib()


def pytest_sessionstart(session):
    import _pytest.python
    import _pytest.nodes

    scopename2class.update(
        {
            "package": _pytest.python.Package,
            "class": _pytest.python.Class,
            "module": _pytest.python.Module,
            "function": _pytest.nodes.Item,
            "session": _pytest.main.Session,
        }
    )
    session._fixturemanager = FixtureManager(session)


scopename2class = {}


scope2props = dict(session=())
scope2props["package"] = ("fspath",)
scope2props["module"] = ("fspath", "module")
scope2props["class"] = scope2props["module"] + ("cls",)
scope2props["instance"] = scope2props["class"] + ("instance",)
scope2props["function"] = scope2props["instance"] + ("function", "keywords")


def scopeproperty(name=None, doc=None):
    def decoratescope(func):
        scopename = name or func.__name__

        def provide(self):
            if func.__name__ in scope2props[self.scope]:
                return func(self)
            raise AttributeError(
                "%s not available in %s-scoped context" % (scopename, self.scope)
            )

        return property(provide, None, None, func.__doc__)

    return decoratescope


def get_scope_package(node, fixturedef):
    import pytest

    cls = pytest.Package
    current = node
    fixture_package_name = "%s/%s" % (fixturedef.baseid, "__init__.py")
    while current and (
        type(current) is not cls or fixture_package_name != current.nodeid
    ):
        current = current.parent
    if current is None:
        return node.session
    return current


def get_scope_node(node, scope):
    cls = scopename2class.get(scope)
    if cls is None:
        raise ValueError("unknown scope")
    return node.getparent(cls)


def add_funcarg_pseudo_fixture_def(collector, metafunc, fixturemanager):
    # this function will transform all collected calls to a functions
    # if they use direct funcargs (i.e. direct parametrization)
    # because we want later test execution to be able to rely on
    # an existing FixtureDef structure for all arguments.
    # XXX we can probably avoid this algorithm  if we modify CallSpec2
    # to directly care for creating the fixturedefs within its methods.
    if not metafunc._calls[0].funcargs:
        return  # this function call does not have direct parametrization
    # collect funcargs of all callspecs into a list of values
    arg2params = {}
    arg2scope = {}
    for callspec in metafunc._calls:
        for argname, argvalue in callspec.funcargs.items():
            assert argname not in callspec.params
            callspec.params[argname] = argvalue
            arg2params_list = arg2params.setdefault(argname, [])
            callspec.indices[argname] = len(arg2params_list)
            arg2params_list.append(argvalue)
            if argname not in arg2scope:
                scopenum = callspec._arg2scopenum.get(argname, scopenum_function)
                arg2scope[argname] = scopes[scopenum]
        callspec.funcargs.clear()

    # register artificial FixtureDef's so that later at test execution
    # time we can rely on a proper FixtureDef to exist for fixture setup.
    arg2fixturedefs = metafunc._arg2fixturedefs
    for argname, valuelist in arg2params.items():
        # if we have a scope that is higher than function we need
        # to make sure we only ever create an according fixturedef on
        # a per-scope basis. We thus store and cache the fixturedef on the
        # node related to the scope.
        scope = arg2scope[argname]
        node = None
        if scope != "function":
            node = get_scope_node(collector, scope)
            if node is None:
                assert scope == "class" and isinstance(collector, _pytest.python.Module)
                # use module-level collector for class-scope (for now)
                node = collector
        if node and argname in node._name2pseudofixturedef:
            arg2fixturedefs[argname] = [node._name2pseudofixturedef[argname]]
        else:
            fixturedef = FixtureDef(
                fixturemanager,
                "",
                argname,
                get_direct_param_fixture_func,
                arg2scope[argname],
                valuelist,
                False,
                False,
            )
            arg2fixturedefs[argname] = [fixturedef]
            if node is not None:
                node._name2pseudofixturedef[argname] = fixturedef


def getfixturemarker(obj):
    """ return fixturemarker or None if it doesn't exist or raised
    exceptions."""
    try:
        return getattr(obj, "_pytestfixturefunction", None)
    except TEST_OUTCOME:
        # some objects raise errors like request (from flask import request)
        # we don't expect them to be fixture functions
        return None


def get_parametrized_fixture_keys(item, scopenum):
    """ return list of keys for all parametrized arguments which match
    the specified scope. """
    assert scopenum < scopenum_function  # function
    try:
        cs = item.callspec
    except AttributeError:
        pass
    else:
        # cs.indices.items() is random order of argnames.  Need to
        # sort this so that different calls to
        # get_parametrized_fixture_keys will be deterministic.
        for argname, param_index in sorted(cs.indices.items()):
            if cs._arg2scopenum[argname] != scopenum:
                continue
            if scopenum == 0:  # session
                key = (argname, param_index)
            elif scopenum == 1:  # package
                key = (argname, param_index, item.fspath.dirpath())
            elif scopenum == 2:  # module
                key = (argname, param_index, item.fspath)
            elif scopenum == 3:  # class
                key = (argname, param_index, item.fspath, item.cls)
            yield key


# algorithm for sorting on a per-parametrized resource setup basis
# it is called for scopenum==0 (session) first and performs sorting
# down to the lower scopes such as to minimize number of "high scope"
# setups and teardowns


def reorder_items(items):
    argkeys_cache = {}
    items_by_argkey = {}
    for scopenum in range(0, scopenum_function):
        argkeys_cache[scopenum] = d = {}
        items_by_argkey[scopenum] = item_d = defaultdict(deque)
        for item in items:
            keys = OrderedDict.fromkeys(get_parametrized_fixture_keys(item, scopenum))
            if keys:
                d[item] = keys
                for key in keys:
                    item_d[key].append(item)
    items = OrderedDict.fromkeys(items)
    return list(reorder_items_atscope(items, argkeys_cache, items_by_argkey, 0))


def fix_cache_order(item, argkeys_cache, items_by_argkey):
    for scopenum in range(0, scopenum_function):
        for key in argkeys_cache[scopenum].get(item, []):
            items_by_argkey[scopenum][key].appendleft(item)


def reorder_items_atscope(items, argkeys_cache, items_by_argkey, scopenum):
    if scopenum >= scopenum_function or len(items) < 3:
        return items
    ignore = set()
    items_deque = deque(items)
    items_done = OrderedDict()
    scoped_items_by_argkey = items_by_argkey[scopenum]
    scoped_argkeys_cache = argkeys_cache[scopenum]
    while items_deque:
        no_argkey_group = OrderedDict()
        slicing_argkey = None
        while items_deque:
            item = items_deque.popleft()
            if item in items_done or item in no_argkey_group:
                continue
            argkeys = OrderedDict.fromkeys(
                k for k in scoped_argkeys_cache.get(item, []) if k not in ignore
            )
            if not argkeys:
                no_argkey_group[item] = None
            else:
                slicing_argkey, _ = argkeys.popitem()
                # we don't have to remove relevant items from later in the deque because they'll just be ignored
                matching_items = [
                    i for i in scoped_items_by_argkey[slicing_argkey] if i in items
                ]
                for i in reversed(matching_items):
                    fix_cache_order(i, argkeys_cache, items_by_argkey)
                    items_deque.appendleft(i)
                break
        if no_argkey_group:
            no_argkey_group = reorder_items_atscope(
                no_argkey_group, argkeys_cache, items_by_argkey, scopenum + 1
            )
            for item in no_argkey_group:
                items_done[item] = None
        ignore.add(slicing_argkey)
    return items_done


def fillfixtures(function):
    """ fill missing funcargs for a test function. """
    try:
        request = function._request
    except AttributeError:
        # XXX this special code path is only expected to execute
        # with the oejskit plugin.  It uses classes with funcargs
        # and we thus have to work a bit to allow this.
        fm = function.session._fixturemanager
        fi = fm.getfixtureinfo(function.parent, function.obj, None)
        function._fixtureinfo = fi
        request = function._request = FixtureRequest(function)
        request._fillfixtures()
        # prune out funcargs for jstests
        newfuncargs = {}
        for name in fi.argnames:
            newfuncargs[name] = function.funcargs[name]
        function.funcargs = newfuncargs
    else:
        request._fillfixtures()


def get_direct_param_fixture_func(request):
    return request.param


@attr.s(slots=True)
class FuncFixtureInfo(object):
    # original function argument names
    argnames = attr.ib(type=tuple)
    # argnames that function immediately requires. These include argnames +
    # fixture names specified via usefixtures and via autouse=True in fixture
    # definitions.
    initialnames = attr.ib(type=tuple)
    names_closure = attr.ib()  # type: List[str]
    name2fixturedefs = attr.ib()  # type: List[str, List[FixtureDef]]

    def prune_dependency_tree(self):
        """Recompute names_closure from initialnames and name2fixturedefs

        Can only reduce names_closure, which means that the new closure will
        always be a subset of the old one. The order is preserved.

        This method is needed because direct parametrization may shadow some
        of the fixtures that were included in the originally built dependency
        tree. In this way the dependency tree can get pruned, and the closure
        of argnames may get reduced.
        """
        closure = set()
        working_set = set(self.initialnames)
        while working_set:
            argname = working_set.pop()
            # argname may be smth not included in the original names_closure,
            # in which case we ignore it. This currently happens with pseudo
            # FixtureDefs which wrap 'get_direct_param_fixture_func(request)'.
            # So they introduce the new dependency 'request' which might have
            # been missing in the original tree (closure).
            if argname not in closure and argname in self.names_closure:
                closure.add(argname)
                if argname in self.name2fixturedefs:
                    working_set.update(self.name2fixturedefs[argname][-1].argnames)

        self.names_closure[:] = sorted(closure, key=self.names_closure.index)


class FixtureRequest(FuncargnamesCompatAttr):
    """ A request for a fixture from a test or fixture function.

    A request object gives access to the requesting test context
    and has an optional ``param`` attribute in case
    the fixture is parametrized indirectly.
    """

    def __init__(self, pyfuncitem):
        self._pyfuncitem = pyfuncitem
        #: fixture for which this request is being performed
        self.fixturename = None
        #: Scope string, one of "function", "class", "module", "session"
        self.scope = "function"
        self._fixture_defs = {}  # argname -> FixtureDef
        fixtureinfo = pyfuncitem._fixtureinfo
        self._arg2fixturedefs = fixtureinfo.name2fixturedefs.copy()
        self._arg2index = {}
        self._fixturemanager = pyfuncitem.session._fixturemanager

    @property
    def fixturenames(self):
        """names of all active fixtures in this request"""
        result = list(self._pyfuncitem._fixtureinfo.names_closure)
        result.extend(set(self._fixture_defs).difference(result))
        return result

    @property
    def node(self):
        """ underlying collection node (depends on current request scope)"""
        return self._getscopeitem(self.scope)

    def _getnextfixturedef(self, argname):
        fixturedefs = self._arg2fixturedefs.get(argname, None)
        if fixturedefs is None:
            # we arrive here because of a dynamic call to
            # getfixturevalue(argname) usage which was naturally
            # not known at parsing/collection time
            parentid = self._pyfuncitem.parent.nodeid
            fixturedefs = self._fixturemanager.getfixturedefs(argname, parentid)
            self._arg2fixturedefs[argname] = fixturedefs
        # fixturedefs list is immutable so we maintain a decreasing index
        index = self._arg2index.get(argname, 0) - 1
        if fixturedefs is None or (-index > len(fixturedefs)):
            raise FixtureLookupError(argname, self)
        self._arg2index[argname] = index
        return fixturedefs[index]

    @property
    def config(self):
        """ the pytest config object associated with this request. """
        return self._pyfuncitem.config

    @scopeproperty()
    def function(self):
        """ test function object if the request has a per-function scope. """
        return self._pyfuncitem.obj

    @scopeproperty("class")
    def cls(self):
        """ class (can be None) where the test function was collected. """
        clscol = self._pyfuncitem.getparent(_pytest.python.Class)
        if clscol:
            return clscol.obj

    @property
    def instance(self):
        """ instance (can be None) on which test function was collected. """
        # unittest support hack, see _pytest.unittest.TestCaseFunction
        try:
            return self._pyfuncitem._testcase
        except AttributeError:
            function = getattr(self, "function", None)
            return getattr(function, "__self__", None)

    @scopeproperty()
    def module(self):
        """ python module object where the test function was collected. """
        return self._pyfuncitem.getparent(_pytest.python.Module).obj

    @scopeproperty()
    def fspath(self):
        """ the file system path of the test module which collected this test. """
        return self._pyfuncitem.fspath

    @property
    def keywords(self):
        """ keywords/markers dictionary for the underlying node. """
        return self.node.keywords

    @property
    def session(self):
        """ pytest session object. """
        return self._pyfuncitem.session

    def addfinalizer(self, finalizer):
        """ add finalizer/teardown function to be called after the
        last test within the requesting test context finished
        execution. """
        # XXX usually this method is shadowed by fixturedef specific ones
        self._addfinalizer(finalizer, scope=self.scope)

    def _addfinalizer(self, finalizer, scope):
        colitem = self._getscopeitem(scope)
        self._pyfuncitem.session._setupstate.addfinalizer(
            finalizer=finalizer, colitem=colitem
        )

    def applymarker(self, marker):
        """ Apply a marker to a single test function invocation.
        This method is useful if you don't want to have a keyword/marker
        on all function invocations.

        :arg marker: a :py:class:`_pytest.mark.MarkDecorator` object
            created by a call to ``pytest.mark.NAME(...)``.
        """
        self.node.add_marker(marker)

    def raiseerror(self, msg):
        """ raise a FixtureLookupError with the given message. """
        raise self._fixturemanager.FixtureLookupError(None, self, msg)

    def _fillfixtures(self):
        item = self._pyfuncitem
        fixturenames = getattr(item, "fixturenames", self.fixturenames)
        for argname in fixturenames:
            if argname not in item.funcargs:
                item.funcargs[argname] = self.getfixturevalue(argname)

    def cached_setup(self, setup, teardown=None, scope="module", extrakey=None):
        """ (deprecated) Return a testing resource managed by ``setup`` &
        ``teardown`` calls.  ``scope`` and ``extrakey`` determine when the
        ``teardown`` function will be called so that subsequent calls to
        ``setup`` would recreate the resource.  With pytest-2.3 you often
        do not need ``cached_setup()`` as you can directly declare a scope
        on a fixture function and register a finalizer through
        ``request.addfinalizer()``.

        :arg teardown: function receiving a previously setup resource.
        :arg setup: a no-argument function creating a resource.
        :arg scope: a string value out of ``function``, ``class``, ``module``
            or ``session`` indicating the caching lifecycle of the resource.
        :arg extrakey: added to internal caching key of (funcargname, scope).
        """
        from _pytest.deprecated import CACHED_SETUP

        warnings.warn(CACHED_SETUP, stacklevel=2)
        if not hasattr(self.config, "_setupcache"):
            self.config._setupcache = {}  # XXX weakref?
        cachekey = (self.fixturename, self._getscopeitem(scope), extrakey)
        cache = self.config._setupcache
        try:
            val = cache[cachekey]
        except KeyError:
            self._check_scope(self.fixturename, self.scope, scope)
            val = setup()
            cache[cachekey] = val
            if teardown is not None:

                def finalizer():
                    del cache[cachekey]
                    teardown(val)

                self._addfinalizer(finalizer, scope=scope)
        return val

    def getfixturevalue(self, argname):
        """ Dynamically run a named fixture function.

        Declaring fixtures via function argument is recommended where possible.
        But if you can only decide whether to use another fixture at test
        setup time, you may use this function to retrieve it inside a fixture
        or test function body.
        """
        return self._get_active_fixturedef(argname).cached_result[0]

    def getfuncargvalue(self, argname):
        """ Deprecated, use getfixturevalue. """
        from _pytest import deprecated

        warnings.warn(deprecated.GETFUNCARGVALUE, stacklevel=2)
        return self.getfixturevalue(argname)

    def _get_active_fixturedef(self, argname):
        try:
            return self._fixture_defs[argname]
        except KeyError:
            try:
                fixturedef = self._getnextfixturedef(argname)
            except FixtureLookupError:
                if argname == "request":
                    cached_result = (self, [0], None)
                    scope = "function"
                    return PseudoFixtureDef(cached_result, scope)
                raise
        # remove indent to prevent the python3 exception
        # from leaking into the call
        self._compute_fixture_value(fixturedef)
        self._fixture_defs[argname] = fixturedef
        return fixturedef

    def _get_fixturestack(self):
        current = self
        values = []
        while 1:
            fixturedef = getattr(current, "_fixturedef", None)
            if fixturedef is None:
                values.reverse()
                return values
            values.append(fixturedef)
            current = current._parent_request

    def _compute_fixture_value(self, fixturedef):
        """
        Creates a SubRequest based on "self" and calls the execute method of the given fixturedef object. This will
        force the FixtureDef object to throw away any previous results and compute a new fixture value, which
        will be stored into the FixtureDef object itself.

        :param FixtureDef fixturedef:
        """
        # prepare a subrequest object before calling fixture function
        # (latter managed by fixturedef)
        argname = fixturedef.argname
        funcitem = self._pyfuncitem
        scope = fixturedef.scope
        try:
            param = funcitem.callspec.getparam(argname)
        except (AttributeError, ValueError):
            param = NOTSET
            param_index = 0
            has_params = fixturedef.params is not None
            fixtures_not_supported = getattr(funcitem, "nofuncargs", False)
            if has_params and fixtures_not_supported:
                msg = (
                    "{name} does not support fixtures, maybe unittest.TestCase subclass?\n"
                    "Node id: {nodeid}\n"
                    "Function type: {typename}"
                ).format(
                    name=funcitem.name,
                    nodeid=funcitem.nodeid,
                    typename=type(funcitem).__name__,
                )
                fail(msg, pytrace=False)
            if has_params:
                frame = inspect.stack()[3]
                frameinfo = inspect.getframeinfo(frame[0])
                source_path = frameinfo.filename
                source_lineno = frameinfo.lineno
                source_path = py.path.local(source_path)
                if source_path.relto(funcitem.config.rootdir):
                    source_path = source_path.relto(funcitem.config.rootdir)
                msg = (
                    "The requested fixture has no parameter defined for test:\n"
                    "    {}\n\n"
                    "Requested fixture '{}' defined in:\n{}"
                    "\n\nRequested here:\n{}:{}".format(
                        funcitem.nodeid,
                        fixturedef.argname,
                        getlocation(fixturedef.func, funcitem.config.rootdir),
                        source_path,
                        source_lineno,
                    )
                )
                fail(msg, pytrace=False)
        else:
            # indices might not be set if old-style metafunc.addcall() was used
            param_index = funcitem.callspec.indices.get(argname, 0)
            # if a parametrize invocation set a scope it will override
            # the static scope defined with the fixture function
            paramscopenum = funcitem.callspec._arg2scopenum.get(argname)
            if paramscopenum is not None:
                scope = scopes[paramscopenum]

        subrequest = SubRequest(self, scope, param, param_index, fixturedef)

        # check if a higher-level scoped fixture accesses a lower level one
        subrequest._check_scope(argname, self.scope, scope)

        # clear sys.exc_info before invoking the fixture (python bug?)
        # if its not explicitly cleared it will leak into the call
        exc_clear()
        try:
            # call the fixture function
            fixturedef.execute(request=subrequest)
        finally:
            # if fixture function failed it might have registered finalizers
            self.session._setupstate.addfinalizer(
                functools.partial(fixturedef.finish, request=subrequest),
                subrequest.node,
            )

    def _check_scope(self, argname, invoking_scope, requested_scope):
        if argname == "request":
            return
        if scopemismatch(invoking_scope, requested_scope):
            # try to report something helpful
            lines = self._factorytraceback()
            fail(
                "ScopeMismatch: You tried to access the %r scoped "
                "fixture %r with a %r scoped request object, "
                "involved factories\n%s"
                % ((requested_scope, argname, invoking_scope, "\n".join(lines))),
                pytrace=False,
            )

    def _factorytraceback(self):
        lines = []
        for fixturedef in self._get_fixturestack():
            factory = fixturedef.func
            fs, lineno = getfslineno(factory)
            p = self._pyfuncitem.session.fspath.bestrelpath(fs)
            args = _format_args(factory)
            lines.append("%s:%d:  def %s%s" % (p, lineno, factory.__name__, args))
        return lines

    def _getscopeitem(self, scope):
        if scope == "function":
            # this might also be a non-function Item despite its attribute name
            return self._pyfuncitem
        if scope == "package":
            node = get_scope_package(self._pyfuncitem, self._fixturedef)
        else:
            node = get_scope_node(self._pyfuncitem, scope)
        if node is None and scope == "class":
            # fallback to function item itself
            node = self._pyfuncitem
        assert node, 'Could not obtain a node for scope "{}" for function {!r}'.format(
            scope, self._pyfuncitem
        )
        return node

    def __repr__(self):
        return "<FixtureRequest for %r>" % (self.node)


class SubRequest(FixtureRequest):
    """ a sub request for handling getting a fixture from a
    test function/fixture. """

    def __init__(self, request, scope, param, param_index, fixturedef):
        self._parent_request = request
        self.fixturename = fixturedef.argname
        if param is not NOTSET:
            self.param = param
        self.param_index = param_index
        self.scope = scope
        self._fixturedef = fixturedef
        self._pyfuncitem = request._pyfuncitem
        self._fixture_defs = request._fixture_defs
        self._arg2fixturedefs = request._arg2fixturedefs
        self._arg2index = request._arg2index
        self._fixturemanager = request._fixturemanager

    def __repr__(self):
        return "<SubRequest %r for %r>" % (self.fixturename, self._pyfuncitem)

    def addfinalizer(self, finalizer):
        self._fixturedef.addfinalizer(finalizer)


class ScopeMismatchError(Exception):
    """ A fixture function tries to use a different fixture function which
    which has a lower scope (e.g. a Session one calls a function one)
    """


scopes = "session package module class function".split()
scopenum_function = scopes.index("function")


def scopemismatch(currentscope, newscope):
    return scopes.index(newscope) > scopes.index(currentscope)


def scope2index(scope, descr, where=None):
    """Look up the index of ``scope`` and raise a descriptive value error
    if not defined.
    """
    try:
        return scopes.index(scope)
    except ValueError:
        fail(
            "{} {}got an unexpected scope value '{}'".format(
                descr, "from {} ".format(where) if where else "", scope
            ),
            pytrace=False,
        )


class FixtureLookupError(LookupError):
    """ could not return a requested Fixture (missing or invalid). """

    def __init__(self, argname, request, msg=None):
        self.argname = argname
        self.request = request
        self.fixturestack = request._get_fixturestack()
        self.msg = msg

    def formatrepr(self):
        tblines = []
        addline = tblines.append
        stack = [self.request._pyfuncitem.obj]
        stack.extend(map(lambda x: x.func, self.fixturestack))
        msg = self.msg
        if msg is not None:
            # the last fixture raise an error, let's present
            # it at the requesting side
            stack = stack[:-1]
        for function in stack:
            fspath, lineno = getfslineno(function)
            try:
                lines, _ = inspect.getsourcelines(get_real_func(function))
            except (IOError, IndexError, TypeError):
                error_msg = "file %s, line %s: source code not available"
                addline(error_msg % (fspath, lineno + 1))
            else:
                addline("file %s, line %s" % (fspath, lineno + 1))
                for i, line in enumerate(lines):
                    line = line.rstrip()
                    addline("  " + line)
                    if line.lstrip().startswith("def"):
                        break

        if msg is None:
            fm = self.request._fixturemanager
            available = set()
            parentid = self.request._pyfuncitem.parent.nodeid
            for name, fixturedefs in fm._arg2fixturedefs.items():
                faclist = list(fm._matchfactories(fixturedefs, parentid))
                if faclist:
                    available.add(name)
            if self.argname in available:
                msg = " recursive dependency involving fixture '{}' detected".format(
                    self.argname
                )
            else:
                msg = "fixture '{}' not found".format(self.argname)
            msg += "\n available fixtures: {}".format(", ".join(sorted(available)))
            msg += "\n use 'pytest --fixtures [testpath]' for help on them."

        return FixtureLookupErrorRepr(fspath, lineno, tblines, msg, self.argname)


class FixtureLookupErrorRepr(TerminalRepr):
    def __init__(self, filename, firstlineno, tblines, errorstring, argname):
        self.tblines = tblines
        self.errorstring = errorstring
        self.filename = filename
        self.firstlineno = firstlineno
        self.argname = argname

    def toterminal(self, tw):
        # tw.line("FixtureLookupError: %s" %(self.argname), red=True)
        for tbline in self.tblines:
            tw.line(tbline.rstrip())
        lines = self.errorstring.split("\n")
        if lines:
            tw.line(
                "{}       {}".format(FormattedExcinfo.fail_marker, lines[0].strip()),
                red=True,
            )
            for line in lines[1:]:
                tw.line(
                    "{}       {}".format(FormattedExcinfo.flow_marker, line.strip()),
                    red=True,
                )
        tw.line()
        tw.line("%s:%d" % (self.filename, self.firstlineno + 1))


def fail_fixturefunc(fixturefunc, msg):
    fs, lineno = getfslineno(fixturefunc)
    location = "%s:%s" % (fs, lineno + 1)
    source = _pytest._code.Source(fixturefunc)
    fail(msg + ":\n\n" + str(source.indent()) + "\n" + location, pytrace=False)


def call_fixture_func(fixturefunc, request, kwargs):
    yieldctx = is_generator(fixturefunc)
    if yieldctx:
        it = fixturefunc(**kwargs)
        res = next(it)
        finalizer = functools.partial(_teardown_yield_fixture, fixturefunc, it)
        request.addfinalizer(finalizer)
    else:
        res = fixturefunc(**kwargs)
    return res


def _teardown_yield_fixture(fixturefunc, it):
    """Executes the teardown of a fixture function by advancing the iterator after the
    yield and ensure the iteration ends (if not it means there is more than one yield in the function)"""
    try:
        next(it)
    except StopIteration:
        pass
    else:
        fail_fixturefunc(
            fixturefunc, "yield_fixture function has more than one 'yield'"
        )


class FixtureDef(object):
    """ A container for a factory definition. """

    def __init__(
        self,
        fixturemanager,
        baseid,
        argname,
        func,
        scope,
        params,
        unittest=False,
        ids=None,
    ):
        self._fixturemanager = fixturemanager
        self.baseid = baseid or ""
        self.has_location = baseid is not None
        self.func = func
        self.argname = argname
        self.scope = scope
        self.scopenum = scope2index(
            scope or "function",
            descr="Fixture '{}'".format(func.__name__),
            where=baseid,
        )
        self.params = params
        self.argnames = getfuncargnames(func, is_method=unittest)
        self.unittest = unittest
        self.ids = ids
        self._finalizers = []

    def addfinalizer(self, finalizer):
        self._finalizers.append(finalizer)

    def finish(self, request):
        exceptions = []
        try:
            while self._finalizers:
                try:
                    func = self._finalizers.pop()
                    func()
                except:  # noqa
                    exceptions.append(sys.exc_info())
            if exceptions:
                e = exceptions[0]
                del exceptions  # ensure we don't keep all frames alive because of the traceback
                six.reraise(*e)

        finally:
            hook = self._fixturemanager.session.gethookproxy(request.node.fspath)
            hook.pytest_fixture_post_finalizer(fixturedef=self, request=request)
            # even if finalization fails, we invalidate
            # the cached fixture value and remove
            # all finalizers because they may be bound methods which will
            # keep instances alive
            if hasattr(self, "cached_result"):
                del self.cached_result
            self._finalizers = []

    def execute(self, request):
        # get required arguments and register our own finish()
        # with their finalization
        for argname in self.argnames:
            fixturedef = request._get_active_fixturedef(argname)
            if argname != "request":
                fixturedef.addfinalizer(functools.partial(self.finish, request=request))

        my_cache_key = request.param_index
        cached_result = getattr(self, "cached_result", None)
        if cached_result is not None:
            result, cache_key, err = cached_result
            if my_cache_key == cache_key:
                if err is not None:
                    six.reraise(*err)
                else:
                    return result
            # we have a previous but differently parametrized fixture instance
            # so we need to tear it down before creating a new one
            self.finish(request)
            assert not hasattr(self, "cached_result")

        hook = self._fixturemanager.session.gethookproxy(request.node.fspath)
        return hook.pytest_fixture_setup(fixturedef=self, request=request)

    def __repr__(self):
        return "<FixtureDef name=%r scope=%r baseid=%r>" % (
            self.argname,
            self.scope,
            self.baseid,
        )


def resolve_fixture_function(fixturedef, request):
    """Gets the actual callable that can be called to obtain the fixture value, dealing with unittest-specific
    instances and bound methods.
    """
    fixturefunc = fixturedef.func
    if fixturedef.unittest:
        if request.instance is not None:
            # bind the unbound method to the TestCase instance
            fixturefunc = fixturedef.func.__get__(request.instance)
    else:
        # the fixture function needs to be bound to the actual
        # request.instance so that code working with "fixturedef" behaves
        # as expected.
        if request.instance is not None:
            fixturefunc = getimfunc(fixturedef.func)
            if fixturefunc != fixturedef.func:
                fixturefunc = fixturefunc.__get__(request.instance)
    return fixturefunc


def pytest_fixture_setup(fixturedef, request):
    """ Execution of fixture setup. """
    kwargs = {}
    for argname in fixturedef.argnames:
        fixdef = request._get_active_fixturedef(argname)
        result, arg_cache_key, exc = fixdef.cached_result
        request._check_scope(argname, request.scope, fixdef.scope)
        kwargs[argname] = result

    fixturefunc = resolve_fixture_function(fixturedef, request)
    my_cache_key = request.param_index
    try:
        result = call_fixture_func(fixturefunc, request, kwargs)
    except TEST_OUTCOME:
        fixturedef.cached_result = (None, my_cache_key, sys.exc_info())
        raise
    fixturedef.cached_result = (result, my_cache_key, None)
    return result


def _ensure_immutable_ids(ids):
    if ids is None:
        return
    if callable(ids):
        return ids
    return tuple(ids)


def wrap_function_to_warning_if_called_directly(function, fixture_marker):
    """Wrap the given fixture function so we can issue warnings about it being called directly, instead of
    used as an argument in a test function.
    """
    is_yield_function = is_generator(function)
    warning = FIXTURE_FUNCTION_CALL.format(
        name=fixture_marker.name or function.__name__
    )

    if is_yield_function:

        @functools.wraps(function)
        def result(*args, **kwargs):
            __tracebackhide__ = True
            warnings.warn(warning, stacklevel=3)
            for x in function(*args, **kwargs):
                yield x

    else:

        @functools.wraps(function)
        def result(*args, **kwargs):
            __tracebackhide__ = True
            warnings.warn(warning, stacklevel=3)
            return function(*args, **kwargs)

    if six.PY2:
        result.__wrapped__ = function

    # keep reference to the original function in our own custom attribute so we don't unwrap
    # further than this point and lose useful wrappings like @mock.patch (#3774)
    result.__pytest_wrapped__ = _PytestWrapper(function)

    return result


@attr.s(frozen=True)
class FixtureFunctionMarker(object):
    scope = attr.ib()
    params = attr.ib(converter=attr.converters.optional(tuple))
    autouse = attr.ib(default=False)
    ids = attr.ib(default=None, converter=_ensure_immutable_ids)
    name = attr.ib(default=None)

    def __call__(self, function):
        if isclass(function):
            raise ValueError("class fixtures not supported (maybe in the future)")

        if getattr(function, "_pytestfixturefunction", False):
            raise ValueError(
                "fixture is being applied more than once to the same function"
            )

        function = wrap_function_to_warning_if_called_directly(function, self)

        name = self.name or function.__name__
        if name == "request":
            warnings.warn(FIXTURE_NAMED_REQUEST)
        function._pytestfixturefunction = self
        return function


def fixture(scope="function", params=None, autouse=False, ids=None, name=None):
    """Decorator to mark a fixture factory function.

    This decorator can be used, with or without parameters, to define a
    fixture function.

    The name of the fixture function can later be referenced to cause its
    invocation ahead of running tests: test
    modules or classes can use the ``pytest.mark.usefixtures(fixturename)``
    marker.

    Test functions can directly use fixture names as input
    arguments in which case the fixture instance returned from the fixture
    function will be injected.

    Fixtures can provide their values to test functions using ``return`` or ``yield``
    statements. When using ``yield`` the code block after the ``yield`` statement is executed
    as teardown code regardless of the test outcome, and must yield exactly once.

    :arg scope: the scope for which this fixture is shared, one of
                ``"function"`` (default), ``"class"``, ``"module"``,
                ``"package"`` or ``"session"``.

                ``"package"`` is considered **experimental** at this time.

    :arg params: an optional list of parameters which will cause multiple
                invocations of the fixture function and all of the tests
                using it.

    :arg autouse: if True, the fixture func is activated for all tests that
                can see it.  If False (the default) then an explicit
                reference is needed to activate the fixture.

    :arg ids: list of string ids each corresponding to the params
                so that they are part of the test id. If no ids are provided
                they will be generated automatically from the params.

    :arg name: the name of the fixture. This defaults to the name of the
                decorated function. If a fixture is used in the same module in
                which it is defined, the function name of the fixture will be
                shadowed by the function arg that requests the fixture; one way
                to resolve this is to name the decorated function
                ``fixture_<fixturename>`` and then use
                ``@pytest.fixture(name='<fixturename>')``.
    """
    if callable(scope) and params is None and autouse is False:
        # direct decoration
        return FixtureFunctionMarker("function", params, autouse, name=name)(scope)
    if params is not None and not isinstance(params, (list, tuple)):
        params = list(params)
    return FixtureFunctionMarker(scope, params, autouse, ids=ids, name=name)


def yield_fixture(scope="function", params=None, autouse=False, ids=None, name=None):
    """ (return a) decorator to mark a yield-fixture factory function.

    .. deprecated:: 3.0
        Use :py:func:`pytest.fixture` directly instead.
    """
    return fixture(scope=scope, params=params, autouse=autouse, ids=ids, name=name)


defaultfuncargprefixmarker = fixture()


@fixture(scope="session")
def pytestconfig(request):
    """Session-scoped fixture that returns the :class:`_pytest.config.Config` object.

    Example::

        def test_foo(pytestconfig):
            if pytestconfig.getoption("verbose"):
                ...

    """
    return request.config


class FixtureManager(object):
    """
    pytest fixtures definitions and information is stored and managed
    from this class.

    During collection fm.parsefactories() is called multiple times to parse
    fixture function definitions into FixtureDef objects and internal
    data structures.

    During collection of test functions, metafunc-mechanics instantiate
    a FuncFixtureInfo object which is cached per node/func-name.
    This FuncFixtureInfo object is later retrieved by Function nodes
    which themselves offer a fixturenames attribute.

    The FuncFixtureInfo object holds information about fixtures and FixtureDefs
    relevant for a particular function.  An initial list of fixtures is
    assembled like this:

    - ini-defined usefixtures
    - autouse-marked fixtures along the collection chain up from the function
    - usefixtures markers at module/class/function level
    - test function funcargs

    Subsequently the funcfixtureinfo.fixturenames attribute is computed
    as the closure of the fixtures needed to setup the initial fixtures,
    i. e. fixtures needed by fixture functions themselves are appended
    to the fixturenames list.

    Upon the test-setup phases all fixturenames are instantiated, retrieved
    by a lookup of their FuncFixtureInfo.
    """

    _argprefix = "pytest_funcarg__"
    FixtureLookupError = FixtureLookupError
    FixtureLookupErrorRepr = FixtureLookupErrorRepr

    def __init__(self, session):
        self.session = session
        self.config = session.config
        self._arg2fixturedefs = {}
        self._holderobjseen = set()
        self._arg2finish = {}
        self._nodeid_and_autousenames = [("", self.config.getini("usefixtures"))]
        session.config.pluginmanager.register(self, "funcmanage")

    def getfixtureinfo(self, node, func, cls, funcargs=True):
        if funcargs and not getattr(node, "nofuncargs", False):
            argnames = getfuncargnames(func, cls=cls)
        else:
            argnames = ()
        usefixtures = flatten(
            mark.args for mark in node.iter_markers(name="usefixtures")
        )
        initialnames = tuple(usefixtures) + argnames
        fm = node.session._fixturemanager
        initialnames, names_closure, arg2fixturedefs = fm.getfixtureclosure(
            initialnames, node
        )
        return FuncFixtureInfo(argnames, initialnames, names_closure, arg2fixturedefs)

    def pytest_plugin_registered(self, plugin):
        nodeid = None
        try:
            p = py.path.local(plugin.__file__).realpath()
        except AttributeError:
            pass
        else:
            # construct the base nodeid which is later used to check
            # what fixtures are visible for particular tests (as denoted
            # by their test id)
            if p.basename.startswith("conftest.py"):
                nodeid = p.dirpath().relto(self.config.rootdir)
                if p.sep != nodes.SEP:
                    nodeid = nodeid.replace(p.sep, nodes.SEP)
        self.parsefactories(plugin, nodeid)

    def _getautousenames(self, nodeid):
        """ return a tuple of fixture names to be used. """
        autousenames = []
        for baseid, basenames in self._nodeid_and_autousenames:
            if nodeid.startswith(baseid):
                if baseid:
                    i = len(baseid)
                    nextchar = nodeid[i : i + 1]
                    if nextchar and nextchar not in ":/":
                        continue
                autousenames.extend(basenames)
        return autousenames

    def getfixtureclosure(self, fixturenames, parentnode):
        # collect the closure of all fixtures , starting with the given
        # fixturenames as the initial set.  As we have to visit all
        # factory definitions anyway, we also return an arg2fixturedefs
        # mapping so that the caller can reuse it and does not have
        # to re-discover fixturedefs again for each fixturename
        # (discovering matching fixtures for a given name/node is expensive)

        parentid = parentnode.nodeid
        fixturenames_closure = self._getautousenames(parentid)

        def merge(otherlist):
            for arg in otherlist:
                if arg not in fixturenames_closure:
                    fixturenames_closure.append(arg)

        merge(fixturenames)

        # at this point, fixturenames_closure contains what we call "initialnames",
        # which is a set of fixturenames the function immediately requests. We
        # need to return it as well, so save this.
        initialnames = tuple(fixturenames_closure)

        arg2fixturedefs = {}
        lastlen = -1
        while lastlen != len(fixturenames_closure):
            lastlen = len(fixturenames_closure)
            for argname in fixturenames_closure:
                if argname in arg2fixturedefs:
                    continue
                fixturedefs = self.getfixturedefs(argname, parentid)
                if fixturedefs:
                    arg2fixturedefs[argname] = fixturedefs
                    merge(fixturedefs[-1].argnames)

        def sort_by_scope(arg_name):
            try:
                fixturedefs = arg2fixturedefs[arg_name]
            except KeyError:
                return scopes.index("function")
            else:
                return fixturedefs[-1].scopenum

        fixturenames_closure.sort(key=sort_by_scope)
        return initialnames, fixturenames_closure, arg2fixturedefs

    def pytest_generate_tests(self, metafunc):
        for argname in metafunc.fixturenames:
            faclist = metafunc._arg2fixturedefs.get(argname)
            if faclist:
                fixturedef = faclist[-1]
                if fixturedef.params is not None:
                    parametrize_func = getattr(metafunc.function, "parametrize", None)
                    if parametrize_func is not None:
                        parametrize_func = parametrize_func.combined
                    func_params = getattr(parametrize_func, "args", [[None]])
                    func_kwargs = getattr(parametrize_func, "kwargs", {})
                    # skip directly parametrized arguments
                    if "argnames" in func_kwargs:
                        argnames = parametrize_func.kwargs["argnames"]
                    else:
                        argnames = func_params[0]
                    if not isinstance(argnames, (tuple, list)):
                        argnames = [x.strip() for x in argnames.split(",") if x.strip()]
                    if argname not in func_params and argname not in argnames:
                        metafunc.parametrize(
                            argname,
                            fixturedef.params,
                            indirect=True,
                            scope=fixturedef.scope,
                            ids=fixturedef.ids,
                        )
            else:
                continue  # will raise FixtureLookupError at setup time

    def pytest_collection_modifyitems(self, items):
        # separate parametrized setups
        items[:] = reorder_items(items)

    def parsefactories(self, node_or_obj, nodeid=NOTSET, unittest=False):
        from _pytest import deprecated

        if nodeid is not NOTSET:
            holderobj = node_or_obj
        else:
            holderobj = node_or_obj.obj
            nodeid = node_or_obj.nodeid
        if holderobj in self._holderobjseen:
            return
        self._holderobjseen.add(holderobj)
        autousenames = []
        for name in dir(holderobj):
            # The attribute can be an arbitrary descriptor, so the attribute
            # access below can raise. safe_getatt() ignores such exceptions.
            obj = safe_getattr(holderobj, name, None)
            marker = getfixturemarker(obj)
            # fixture functions have a pytest_funcarg__ prefix (pre-2.3 style)
            # or are "@pytest.fixture" marked
            if marker is None:
                if not name.startswith(self._argprefix):
                    continue
                if not callable(obj):
                    continue
                marker = defaultfuncargprefixmarker

                filename, lineno = getfslineno(obj)
                warnings.warn_explicit(
                    deprecated.FUNCARG_PREFIX.format(name=name),
                    category=None,
                    filename=str(filename),
                    lineno=lineno + 1,
                )
                name = name[len(self._argprefix) :]
            elif not isinstance(marker, FixtureFunctionMarker):
                # magic globals  with __getattr__ might have got us a wrong
                # fixture attribute
                continue
            else:
                if marker.name:
                    name = marker.name
                assert not name.startswith(self._argprefix), FIXTURE_MSG.format(name)

            # during fixture definition we wrap the original fixture function
            # to issue a warning if called directly, so here we unwrap it in order to not emit the warning
            # when pytest itself calls the fixture function
            if six.PY2 and unittest:
                # hack on Python 2 because of the unbound methods
                obj = get_real_func(obj)
            else:
                obj = get_real_method(obj, holderobj)

            fixture_def = FixtureDef(
                self,
                nodeid,
                name,
                obj,
                marker.scope,
                marker.params,
                unittest=unittest,
                ids=marker.ids,
            )

            faclist = self._arg2fixturedefs.setdefault(name, [])
            if fixture_def.has_location:
                faclist.append(fixture_def)
            else:
                # fixturedefs with no location are at the front
                # so this inserts the current fixturedef after the
                # existing fixturedefs from external plugins but
                # before the fixturedefs provided in conftests.
                i = len([f for f in faclist if not f.has_location])
                faclist.insert(i, fixture_def)
            if marker.autouse:
                autousenames.append(name)

        if autousenames:
            self._nodeid_and_autousenames.append((nodeid or "", autousenames))

    def getfixturedefs(self, argname, nodeid):
        """
        Gets a list of fixtures which are applicable to the given node id.

        :param str argname: name of the fixture to search for
        :param str nodeid: full node id of the requesting test.
        :return: list[FixtureDef]
        """
        try:
            fixturedefs = self._arg2fixturedefs[argname]
        except KeyError:
            return None
        return tuple(self._matchfactories(fixturedefs, nodeid))

    def _matchfactories(self, fixturedefs, nodeid):
        for fixturedef in fixturedefs:
            if nodes.ischildnode(fixturedef.baseid, nodeid):
                yield fixturedef<|MERGE_RESOLUTION|>--- conflicted
+++ resolved
@@ -19,26 +19,6 @@
 import _pytest
 from _pytest import nodes
 from _pytest._code.code import TerminalRepr
-<<<<<<< HEAD
-from _pytest.compat import (
-    NOTSET,
-    exc_clear,
-    _format_args,
-    getfslineno,
-    get_real_func,
-    is_generator,
-    isclass,
-    getimfunc,
-    getlocation,
-    getfuncargnames,
-    safe_getattr,
-    FuncargnamesCompatAttr,
-    get_real_method,
-    _PytestWrapper,
-)
-from _pytest.deprecated import FIXTURE_FUNCTION_CALL, FIXTURE_NAMED_REQUEST
-from _pytest.outcomes import fail, TEST_OUTCOME
-=======
 from _pytest.compat import _format_args
 from _pytest.compat import _PytestWrapper
 from _pytest.compat import exc_clear
@@ -54,9 +34,9 @@
 from _pytest.compat import NOTSET
 from _pytest.compat import safe_getattr
 from _pytest.deprecated import FIXTURE_FUNCTION_CALL
+from _pytest.deprecated import FIXTURE_NAMED_REQUEST
 from _pytest.outcomes import fail
 from _pytest.outcomes import TEST_OUTCOME
->>>>>>> 041044ee
 
 FIXTURE_MSG = 'fixtures cannot have "pytest_funcarg__" prefix and be decorated with @pytest.fixture:\n{}'
 
